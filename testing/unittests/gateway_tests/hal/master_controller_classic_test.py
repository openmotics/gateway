"""
# Copyright (C) 2016 OpenMotics BV
#
# This program is free software: you can redistribute it and/or modify
# it under the terms of the GNU Affero General Public License as
# published by the Free Software Foundation, either version 3 of the
# License, or (at your option) any later version.
#
# This program is distributed in the hope that it will be useful,
# but WITHOUT ANY WARRANTY; without even the implied warranty of
# MERCHANTABILITY or FITNESS FOR A PARTICULAR PURPOSE.  See the
# GNU Affero General Public License for more details.
#
# You should have received a copy of the GNU Affero General Public License
# along with this program.  If not, see <http://www.gnu.org/licenses/>.
"""
from __future__ import absolute_import

import time
import unittest

import mock

import gateway.hal.master_controller_classic
import master.classic.master_api
import master.classic.master_communicator
from gateway.dto import InputDTO, OutputDTO
from gateway.hal.master_controller_classic import MasterClassicController
from gateway.hal.master_event import MasterEvent
from gateway.pubsub import PubSub
from ioc import INJECTED, Inject, Scope, SetTestMode, SetUpTestInjections
from master.classic.eeprom_controller import EepromController
from master.classic.eeprom_models import InputConfiguration
from master.classic.inputs import InputStatus
from master.classic.master_communicator import BackgroundConsumer
from master.classic.validationbits import ValidationBitStatus


class MasterClassicControllerTest(unittest.TestCase):
    """ Tests for MasterClassicController. """

    @classmethod
    def setUpClass(cls):
        SetTestMode()

    def test_input_module_type(self):
        input_data = {'id': 1, 'module_type': 'I'}
        controller = get_classic_controller_dummy([
            InputConfiguration.deserialize(input_data)
        ])
        data = controller.get_input_module_type(1)
        self.assertEqual(data, 'I')

    def test_load_input(self):
        input_data = {'id': 1, 'module_type': 'I', 'name': 'foo', 'action': 255,
                      'basic_actions': '', 'invert': 255, 'can': ' '}
        controller = get_classic_controller_dummy([
            InputConfiguration.deserialize(input_data)
        ])
        data = controller.load_input(1)
        self.assertEqual(data.id, 1)

    def test_load_input_with_invalid_type(self):
        input_data = {'id': 1, 'module_type': 'O', 'name': 'foo', 'action': 255,
                      'basic_actions': '', 'invert': 255, 'can': ' '}
        controller = get_classic_controller_dummy([
            InputConfiguration.deserialize(input_data)
        ])
        self.assertRaises(TypeError, controller.load_input, 1)

    def test_load_inputs(self):
        input_data1 = {'id': 1, 'module_type': 'I', 'name': 'foo', 'action': 255,
                       'basic_actions': '', 'invert': 255, 'can': ' '}
        input_data2 = {'id': 2, 'module_type': 'I', 'name': 'foo', 'action': 255,
                       'basic_actions': '', 'invert': 255, 'can': ' '}
        controller = get_classic_controller_dummy([
            InputConfiguration.deserialize(input_data1),
            InputConfiguration.deserialize(input_data2)
        ])
        inputs = controller.load_inputs()
        self.assertEqual([x.id for x in inputs], [1, 2])

    def test_load_inputs_skips_invalid_type(self):
        input_data1 = {'id': 1, 'module_type': 'I', 'name': 'foo', 'action': 255,
                       'basic_actions': '', 'invert': 255, 'can': ' '}
        input_data2 = {'id': 2, 'module_type': 'O', 'name': 'foo', 'action': 255,
                       'basic_actions': '', 'invert': 255, 'can': ' '}
        controller = get_classic_controller_dummy([
            InputConfiguration.deserialize(input_data1),
            InputConfiguration.deserialize(input_data2)
        ])
        inputs = controller.load_inputs()
        self.assertEqual([x.id for x in inputs], [1])

    def test_input_event_consumer(self):
        with mock.patch.object(gateway.hal.master_controller_classic, 'BackgroundConsumer',
                               return_value=None) as consumer:
            controller = get_classic_controller_dummy()
            controller._register_version_depending_background_consumers()
            expected_call = mock.call(master.classic.master_api.input_list((3, 143, 102)), 0, mock.ANY)
            self.assertIn(expected_call, consumer.call_args_list)

    def test_subscribe_input_events(self):
        consumer_list = []

        def new_consumer(*args):
            consumer = BackgroundConsumer(*args)
            consumer_list.append(consumer)
            return consumer

        subscriber = mock.Mock()
        with mock.patch.object(gateway.hal.master_controller_classic, 'BackgroundConsumer',
                               side_effect=new_consumer) as new_consumer:
            controller = get_classic_controller_dummy()
            pubsub = get_pubsub()
            controller._register_version_depending_background_consumers()
            controller._input_config = {1: InputDTO(id=1)}  # TODO: cleanup
            pubsub.subscribe_master_events(PubSub.MasterTopics.MASTER, subscriber.callback)
            new_consumer.assert_called()
            consumer_list[-2].deliver({'input': 1})
<<<<<<< HEAD
            pubsub._publish_all_events()
=======

            try:
                consumer_list[-2]._consume()
            except:
                pass  # Just ensure it has at least consumed once

>>>>>>> 4f7c9401
            expected_event = MasterEvent.deserialize({'type': 'INPUT_CHANGE',
                                                      'data': {'id': 1,
                                                               'status': True,
                                                               'location': {'room_id': 255}}})
            subscriber.callback.assert_called_with(expected_event)

    def test_get_inputs_with_status(self):
        controller = get_classic_controller_dummy()
        with mock.patch.object(InputStatus, 'get_inputs', return_value=[]) as get:
            controller.get_inputs_with_status()
            self.assertIn(mock.call(), get.call_args_list)

    def test_get_recent_inputs(self):
        controller = get_classic_controller_dummy()
        with mock.patch.object(InputStatus, 'get_recent', return_value=[]) as get:
            controller.get_recent_inputs()
            self.assertIn(mock.call(), get.call_args_list)

    def test_master_output_event(self):
        events = []

        def _on_event(master_event):
            events.append(master_event)

        classic = get_classic_controller_dummy()
        pubsub = get_pubsub()
        pubsub.subscribe_master_events(PubSub.MasterTopics.MASTER, _on_event)
        classic._output_config = {0: OutputDTO(id=0),
                                  1: OutputDTO(id=1),
                                  2: OutputDTO(id=2, room=3)}

        pubsub._publish_all_events()
        events = []
        classic._on_master_output_event({'outputs': [(0, 0), (2, 5)]})
        pubsub._publish_all_events()
        assert [MasterEvent('OUTPUT_STATUS', {'id': 0, 'status': True, 'dimmer': 0}),
                MasterEvent('OUTPUT_STATUS', {'id': 1, 'status': False}),
                MasterEvent('OUTPUT_STATUS', {'id': 2, 'status': True, 'dimmer': 5})] == events

    def test_validation_bits_passthrough(self):
        # Important note: bits are ordened per byte, so the sequence is like:
        # [[7, 6, 5, 4, 3, 2, 1, 0], [15, 14, 13, 12, 11, 10, 9, 8], [23, 22, ...], ...]
        bit_data = [0b00000010, 0b00000000, 0b00000000, 0b00000000,
                    0b00000000, 0b00000000, 0b00000000, 0b00000000,
                    0b00000000, 0b00000000, 0b00000000, 0b00000000,
                    0b00000000, 0b00000000, 0b00000000, 0b00000000,
                    0b00000000, 0b00000000, 0b00000000, 0b00000000,
                    0b00000000, 0b00000000, 0b00000000, 0b00000000,
                    0b00000000, 0b00000000, 0b00000000, 0b00000000,
                    0b00000000, 0b00000000, 0b00000000, 0b01000000]

        def _do_command(cmd, fields):
            start = fields['number'] // 8
            return {'data': bit_data[start:start + 11]}

        classic = get_classic_controller_dummy()
        classic._master_communicator.do_command = _do_command
        classic._master_version = (0, 0, 0)
        pubsub = get_pubsub()

        bits = classic.load_validation_bits()
        self.assertIsNone(bits)

        classic._master_version = (3, 143, 102)

        bits = classic.load_validation_bits()
        expected_bits = {i: False for i in range(256)}
        expected_bits[1] = True
        expected_bits[254] = True
        self.assertEqual(expected_bits, bits)

        events = []

        def _on_event(master_event):
            if master_event.type == MasterEvent.Types.OUTPUT_STATUS:
                events.append(master_event.data)

        pubsub.subscribe_master_events(PubSub.MasterTopics.MASTER, _on_event)
        classic._validation_bits = ValidationBitStatus(on_validation_bit_change=classic._validation_bit_changed)
        classic._output_config = {0: OutputDTO(0, lock_bit_id=5)}
        pubsub._publish_all_events()

        classic._refresh_validation_bits()
        classic._on_master_validation_bit_change(5, True)
        classic._on_master_validation_bit_change(6, True)
        classic._on_master_validation_bit_change(5, False)
        pubsub._publish_all_events()
        self.assertEqual([{'id': 0, 'locked': False},
                          {'id': 0, 'locked': True},
                          {'id': 0, 'locked': False}], events)

    def test_module_discover(self):
        subscriber = mock.Mock()
        subscriber.callback.return_value = None

        with mock.patch.object(MasterClassicController, '_synchronize') as synchronize:
            controller = get_classic_controller_dummy([])
            pubsub = get_pubsub()

            invalidate = controller._eeprom_controller.invalidate_cache.call_args_list

            try:
                controller.start()
                controller.module_discover_start(30)
                time.sleep(0.2)
                assert len(synchronize.call_args_list) == 1
                assert len(invalidate) == 0

                pubsub.subscribe_master_events(PubSub.MasterTopics.MASTER, subscriber.callback)
                controller.module_discover_stop()
                pubsub._publish_all_events()
                time.sleep(0.2)
                assert len(invalidate) == 1

                assert len(subscriber.callback.call_args_list) == 1
                event = subscriber.callback.call_args_list[0][0][0]
                assert event.type == MasterEvent.Types.MODULE_DISCOVERY
            finally:
                controller.stop()

    def test_module_discover_timeout(self):
        controller = get_classic_controller_dummy()
        with mock.patch.object(controller, 'module_discover_stop') as stop:
            controller.module_discover_start(0)
            time.sleep(0.2)
            stop.assert_called_with()

    def test_master_maintenance_event(self):
        controller = get_classic_controller_dummy()
        pubsub = get_pubsub()
        with mock.patch.object(controller._eeprom_controller, 'invalidate_cache') as invalidate:
            master_event = MasterEvent(MasterEvent.Types.MAINTENANCE_EXIT, {})
            pubsub.publish_master_event(PubSub.MasterTopics.MAINTENANCE, master_event)
            pubsub._publish_all_events()
            invalidate.assert_called()

    def test_master_eeprom_event(self):
        controller = get_classic_controller_dummy()
        controller._input_last_updated = 1603178386.0
        pubsub = get_pubsub()
        master_event = MasterEvent(MasterEvent.Types.EEPROM_CHANGE, {})
        pubsub.publish_master_event(PubSub.MasterTopics.EEPROM, master_event)
        pubsub._publish_all_events()
        assert controller._input_last_updated == 0.0


@Scope
def get_classic_controller_dummy(inputs=None):
    communicator_mock = mock.Mock()
    eeprom_mock = mock.Mock(EepromController)
    eeprom_mock.invalidate_cache.return_value = None
    eeprom_mock.read.return_value = inputs[0] if inputs else []
    eeprom_mock.read_all.return_value = inputs
    SetUpTestInjections(configuration_controller=mock.Mock(),
                        master_communicator=communicator_mock,
                        eeprom_controller=eeprom_mock,
                        pubsub=PubSub())

    controller = MasterClassicController()
    controller._master_version = (3, 143, 102)
    return controller


@Inject
def get_pubsub(pubsub=INJECTED):
    return pubsub<|MERGE_RESOLUTION|>--- conflicted
+++ resolved
@@ -118,16 +118,11 @@
             pubsub.subscribe_master_events(PubSub.MasterTopics.MASTER, subscriber.callback)
             new_consumer.assert_called()
             consumer_list[-2].deliver({'input': 1})
-<<<<<<< HEAD
             pubsub._publish_all_events()
-=======
-
             try:
                 consumer_list[-2]._consume()
             except:
                 pass  # Just ensure it has at least consumed once
-
->>>>>>> 4f7c9401
             expected_event = MasterEvent.deserialize({'type': 'INPUT_CHANGE',
                                                       'data': {'id': 1,
                                                                'status': True,
