# Copyright (C) 2019 OpenMotics BV
#
# This program is free software: you can redistribute it and/or modify
# it under the terms of the GNU Affero General Public License as
# published by the Free Software Foundation, either version 3 of the
# License, or (at your option) any later version.
#
# This program is distributed in the hope that it will be useful,
# but WITHOUT ANY WARRANTY; without even the implied warranty of
# MERCHANTABILITY or FITNESS FOR A PARTICULAR PURPOSE.  See the
# GNU Affero General Public License for more details.
#
# You should have received a copy of the GNU Affero General Public License
# along with this program.  If not, see <http://www.gnu.org/licenses/>.
"""
Tests for events.
"""
from __future__ import absolute_import

import unittest
from mock import Mock, patch

from gateway.events import GatewayEvent
from gateway.models import Config, Input
from ioc import SetTestMode, SetUpTestInjections

from cloud.events import EventSender


class EventsTest(unittest.TestCase):

    @classmethod
    def setUpClass(cls):
        SetTestMode()

    def setUp(self):
        cloud_api_client = Mock()
        self.sent_events = {}
        cloud_api_client.send_events = lambda events: self.sent_events.update({'events': events})
        SetUpTestInjections(cloud_api_client=cloud_api_client)

    def test_events_sent_to_cloud(self):
        event_sender = EventSender()  # Don't start, trigger manually
        self.assertEqual(len(event_sender._queue), 0)
        self.assertFalse(event_sender._batch_send_events())
<<<<<<< HEAD

        select_mock = Mock()
        select_mock.dicts.return_value = [{'id': 1, 'event_enabled': True},
                                          {'id': 2, 'event_enabled': False}]

        with patch.object(Input, 'select', return_value=select_mock):
            with patch.object(Config, 'get', return_value=True):
                event_sender.enqueue_event(GatewayEvent(GatewayEvent.Types.OUTPUT_CHANGE, {'id': 1}))
                event_sender.enqueue_event(GatewayEvent(GatewayEvent.Types.THERMOSTAT_CHANGE, {'id': 1}))
                event_sender.enqueue_event(GatewayEvent(GatewayEvent.Types.INPUT_CHANGE, {'id': 1}))
                event_sender.enqueue_event(GatewayEvent(GatewayEvent.Types.INPUT_CHANGE, {'id': 2}))
            with patch.object(Config, 'get', return_value=False):
                event_sender.enqueue_event(GatewayEvent(GatewayEvent.Types.INPUT_CHANGE, {'id': 3}))

        self.assertEqual(3, len(event_sender._queue))
=======
        with patch.object(Config, 'get_entry', return_value=True):
            event_sender.enqueue_event(GatewayEvent(GatewayEvent.Types.OUTPUT_CHANGE, {'id': 1}))
            event_sender.enqueue_event(GatewayEvent(GatewayEvent.Types.THERMOSTAT_CHANGE, {'id': 1}))
            event_sender.enqueue_event(GatewayEvent(GatewayEvent.Types.INPUT_CHANGE, {'id': 1}))
        with patch.object(Config, 'get_entry', return_value=False):
            event_sender.enqueue_event(GatewayEvent(GatewayEvent.Types.INPUT_CHANGE, {'id': 2}))
        self.assertEqual(len(event_sender._queue), 3)
>>>>>>> 922aadb2
        self.assertTrue(event_sender._batch_send_events())
        self.assertEqual(0, len(event_sender._queue))
        events = self.sent_events.get('events', [])
        self.assertEqual(3, len(events))
        input_event = [event for event in events
                       if event.type == GatewayEvent.Types.INPUT_CHANGE][0]
        self.assertEqual(1, input_event.data['id'])<|MERGE_RESOLUTION|>--- conflicted
+++ resolved
@@ -43,31 +43,21 @@
         event_sender = EventSender()  # Don't start, trigger manually
         self.assertEqual(len(event_sender._queue), 0)
         self.assertFalse(event_sender._batch_send_events())
-<<<<<<< HEAD
 
         select_mock = Mock()
         select_mock.dicts.return_value = [{'id': 1, 'event_enabled': True},
                                           {'id': 2, 'event_enabled': False}]
 
         with patch.object(Input, 'select', return_value=select_mock):
-            with patch.object(Config, 'get', return_value=True):
+            with patch.object(Config, 'get_entry', return_value=True):
                 event_sender.enqueue_event(GatewayEvent(GatewayEvent.Types.OUTPUT_CHANGE, {'id': 1}))
                 event_sender.enqueue_event(GatewayEvent(GatewayEvent.Types.THERMOSTAT_CHANGE, {'id': 1}))
                 event_sender.enqueue_event(GatewayEvent(GatewayEvent.Types.INPUT_CHANGE, {'id': 1}))
                 event_sender.enqueue_event(GatewayEvent(GatewayEvent.Types.INPUT_CHANGE, {'id': 2}))
-            with patch.object(Config, 'get', return_value=False):
+            with patch.object(Config, 'get_entry', return_value=False):
                 event_sender.enqueue_event(GatewayEvent(GatewayEvent.Types.INPUT_CHANGE, {'id': 3}))
 
         self.assertEqual(3, len(event_sender._queue))
-=======
-        with patch.object(Config, 'get_entry', return_value=True):
-            event_sender.enqueue_event(GatewayEvent(GatewayEvent.Types.OUTPUT_CHANGE, {'id': 1}))
-            event_sender.enqueue_event(GatewayEvent(GatewayEvent.Types.THERMOSTAT_CHANGE, {'id': 1}))
-            event_sender.enqueue_event(GatewayEvent(GatewayEvent.Types.INPUT_CHANGE, {'id': 1}))
-        with patch.object(Config, 'get_entry', return_value=False):
-            event_sender.enqueue_event(GatewayEvent(GatewayEvent.Types.INPUT_CHANGE, {'id': 2}))
-        self.assertEqual(len(event_sender._queue), 3)
->>>>>>> 922aadb2
         self.assertTrue(event_sender._batch_send_events())
         self.assertEqual(0, len(event_sender._queue))
         events = self.sent_events.get('events', [])
