#!/usr/bin/env bash
set -e

# TODO install egglink instead
export PYTHONPATH=$PYTHONPATH:`pwd`/../../src

<<<<<<< HEAD
declare -a blacklist=(
    gateway_tests/hal/master_controller_classic_test.py
    gateway_tests/scheduling_test.py
    gateway_tests/shutter_test.py
    gateway_tests/webservice_test.py
    gateway_tests/metrics_test.py
    plugins_tests/base_test.py
    plugins_tests/runner_test.py
)

files=""
for f in $(find . -name '*_test.py'); do
    f=${f#./*}
    if [[ "${blacklist[*]}" =~ "$f" ]]; then
        echo "Skipping $f..." >&2
        continue
    fi
    files="$files $f"
done

pytest $files --log-level=DEBUG --durations=2 --junit-xml "../gw-unit-reports-3/gateway.xml"
=======
pytest . --log-level=DEBUG --durations=2 \
    --junit-xml ../gw-unit-reports-3/gateway.xml
>>>>>>> d4ac1ea0
<|MERGE_RESOLUTION|>--- conflicted
+++ resolved
@@ -4,29 +4,5 @@
 # TODO install egglink instead
 export PYTHONPATH=$PYTHONPATH:`pwd`/../../src
 
-<<<<<<< HEAD
-declare -a blacklist=(
-    gateway_tests/hal/master_controller_classic_test.py
-    gateway_tests/scheduling_test.py
-    gateway_tests/shutter_test.py
-    gateway_tests/webservice_test.py
-    gateway_tests/metrics_test.py
-    plugins_tests/base_test.py
-    plugins_tests/runner_test.py
-)
-
-files=""
-for f in $(find . -name '*_test.py'); do
-    f=${f#./*}
-    if [[ "${blacklist[*]}" =~ "$f" ]]; then
-        echo "Skipping $f..." >&2
-        continue
-    fi
-    files="$files $f"
-done
-
-pytest $files --log-level=DEBUG --durations=2 --junit-xml "../gw-unit-reports-3/gateway.xml"
-=======
 pytest . --log-level=DEBUG --durations=2 \
-    --junit-xml ../gw-unit-reports-3/gateway.xml
->>>>>>> d4ac1ea0
+    --junit-xml ../gw-unit-reports-3/gateway.xml