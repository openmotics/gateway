--- conflicted
+++ resolved
@@ -20,10 +20,6 @@
 from __future__ import absolute_import
 
 import logging
-<<<<<<< HEAD
-import time
-=======
->>>>>>> 4e91ffbb
 import select
 import struct
 import time
