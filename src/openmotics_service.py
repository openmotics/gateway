# Copyright (C) 2016 OpenMotics BV
#
# This program is free software: you can redistribute it and/or modify
# it under the terms of the GNU Affero General Public License as
# published by the Free Software Foundation, either version 3 of the
# License, or (at your option) any later version.
#
# This program is distributed in the hope that it will be useful,
# but WITHOUT ANY WARRANTY; without even the implied warranty of
# MERCHANTABILITY or FITNESS FOR A PARTICULAR PURPOSE.  See the
# GNU Affero General Public License for more details.
#
# You should have received a copy of the GNU Affero General Public License
# along with this program.  If not, see <http://www.gnu.org/licenses/>.
"""
The main module for the OpenMotics
"""
from __future__ import absolute_import

from platform_utils import System
System.import_libs()

import logging
import time
from signal import SIGTERM, signal

from bus.om_bus_client import MessageClient
from bus.om_bus_service import MessageService
from gateway.initialize import initialize
from gateway.migrations.rooms import RoomsMigrator
from ioc import INJECTED, Inject


if False:  # MYPY
    from gateway.metrics_controller import MetricsController
    from gateway.metrics_collector import MetricsCollector
    from gateway.webservice import WebInterface, WebService
    from gateway.scheduling import SchedulingController
    from gateway.observer import Observer
    from gateway.gateway_api import GatewayApi
    from gateway.maintenance_controller import MaintenanceController
    from gateway.thermostat.thermostat_controller import ThermostatController
    from gateway.shutter_controller import ShutterController
    from gateway.output_controller import OutputController
    from gateway.input_controller import InputController
    from gateway.sensor_controller import SensorController
    from gateway.pulse_counter_controller import PulseCounterController
    from gateway.group_action_controller import GroupActionController
    from gateway.watchdog import Watchdog
    from gateway.comm_led_controller import CommunicationLedController
    from gateway.hal.master_controller import MasterController
    from gateway.hal.frontpanel_controller import FrontpanelController
    from plugins.base import PluginController
    from power.power_communicator import PowerCommunicator
    from master.classic.passthrough import PassthroughService
    from cloud.events import EventSender

logger = logging.getLogger("openmotics")


def setup_logger():
    """ Setup the OpenMotics logger. """

    logger.setLevel(logging.INFO)
    logger.propagate = False

    handler = logging.StreamHandler()
    handler.setLevel(logging.INFO)
    handler.setFormatter(logging.Formatter("%(asctime)s - %(name)s - %(levelname)s - %(message)s"))
    logger.addHandler(handler)


class OpenmoticsService(object):
<<<<<<< HEAD

    @staticmethod
    def build_graph():
        config = ConfigParser()
        config.read(constants.get_config_file())

        config_lock = Lock()
        scheduling_lock = Lock()
        metrics_lock = Lock()

        config_database_file = constants.get_config_database_file()

        # TODO: Clean up dependencies more to reduce complexity

        # IOC announcements
        # When below modules are imported, the classes are registerd in the IOC graph. This is required for
        # instances that are used in @Inject decorated functions below, and is also needed to specify
        # abstract implementations depending on e.g. the platform (classic vs core) or certain settings (classic
        # thermostats vs gateway thermostats)
        from power import power_communicator, power_controller
        from plugins import base
        from gateway import (metrics_controller, webservice, scheduling, observer, gateway_api, metrics_collector,
                             maintenance_controller, comm_led_controller, users, pulse_counter_controller, config as config_controller,
                             metrics_caching, watchdog, output_controller, room_controller, sensor_controller,
                             group_action_controller)
        from cloud import events
        _ = (metrics_controller, webservice, scheduling, observer, gateway_api, metrics_collector,
             maintenance_controller, base, events, power_communicator, comm_led_controller, users,
             power_controller, pulse_counter_controller, config_controller, metrics_caching, watchdog, output_controller,
             room_controller, sensor_controller, group_action_controller)
        if Platform.get_platform() == Platform.Type.CORE_PLUS:
            from gateway.hal import master_controller_core, frontpanel_controller_core
            from master.core import maintenance, core_communicator, ucan_communicator
            from master.classic import eeprom_extension
            _ = master_controller_core, maintenance, core_communicator, ucan_communicator, frontpanel_controller_core
        else:
            from gateway.hal import master_controller_classic, frontpanel_controller_classic
            from master.classic import maintenance, master_communicator, eeprom_extension
            _ = master_controller_classic, maintenance, master_communicator, eeprom_extension, frontpanel_controller_classic

        thermostats_gateway_feature = Feature.get_or_none(name='thermostats_gateway')
        thermostats_gateway_enabled = thermostats_gateway_feature is not None and thermostats_gateway_feature.enabled
        if Platform.get_platform() == Platform.Type.CORE_PLUS or thermostats_gateway_enabled:
            from gateway.thermostat.gateway import thermostat_controller_gateway
            _ = thermostat_controller_gateway
        else:
            from gateway.thermostat.master import thermostat_controller_master
            _ = thermostat_controller_master

        # Hardware
        if Platform.get_platform() == Platform.Type.CLASSIC:
            Injectable.value(leds_i2c_address=int(config.get('OpenMotics', 'leds_i2c_address'), 16))

        # IPC
        Injectable.value(message_client=MessageClient('openmotics_service'))

        # Cloud API
        parsed_url = urlparse(config.get('OpenMotics', 'vpn_check_url'))
        Injectable.value(gateway_uuid=config.get('OpenMotics', 'uuid'))
        Injectable.value(cloud_endpoint=parsed_url.hostname)
        Injectable.value(cloud_port=parsed_url.port)
        Injectable.value(cloud_ssl=parsed_url.scheme == 'https')
        Injectable.value(cloud_api_version=0)

        # User Controller
        Injectable.value(user_db=config_database_file)
        Injectable.value(user_db_lock=config_lock)
        Injectable.value(token_timeout=3600)
        Injectable.value(config={'username': config.get('OpenMotics', 'cloud_user'),
                                 'password': config.get('OpenMotics', 'cloud_pass')})

        # Configuration Controller
        Injectable.value(config_db=config_database_file)
        Injectable.value(config_db_lock=config_lock)

        # Energy Controller
        power_serial_port = config.get('OpenMotics', 'power_serial')
        Injectable.value(power_db=constants.get_power_database_file())
        if power_serial_port:
            # TODO: make non blocking?
            Injectable.value(power_serial=RS485(Serial(power_serial_port, 115200, timeout=None)))
        else:
            Injectable.value(power_serial=None)
            Injectable.value(power_communicator=None)
            Injectable.value(power_controller=None)

        # Pulse Controller
        Injectable.value(pulse_db=constants.get_pulse_counter_database_file())

        # Scheduling Controller
        Injectable.value(scheduling_db=constants.get_scheduling_database_file())
        Injectable.value(scheduling_db_lock=scheduling_lock)

        # Master Controller
        controller_serial_port = config.get('OpenMotics', 'controller_serial')
        Injectable.value(controller_serial=Serial(controller_serial_port, 115200))
        if Platform.get_platform() == Platform.Type.CORE_PLUS:
            from master.core.memory_file import MemoryFile, MemoryTypes
            core_cli_serial_port = config.get('OpenMotics', 'cli_serial')
            Injectable.value(cli_serial=Serial(core_cli_serial_port, 115200))
            Injectable.value(passthrough_service=None)  # Mark as "not needed"
            Injectable.value(memory_files={MemoryTypes.EEPROM: MemoryFile(MemoryTypes.EEPROM),
                                           MemoryTypes.FRAM: MemoryFile(MemoryTypes.FRAM)})
            # TODO: Remove; should not be needed for Core
            Injectable.value(eeprom_db=constants.get_eeprom_extension_database_file())
        else:
            passthrough_serial_port = config.get('OpenMotics', 'passthrough_serial')
            Injectable.value(eeprom_db=constants.get_eeprom_extension_database_file())
            if passthrough_serial_port:
                Injectable.value(passthrough_serial=Serial(passthrough_serial_port, 115200))
                from master.classic.passthrough import PassthroughService
                _ = PassthroughService  # IOC announcement
            else:
                Injectable.value(passthrough_service=None)

        # Metrics Controller
        Injectable.value(metrics_db=constants.get_metrics_database_file())
        Injectable.value(metrics_db_lock=metrics_lock)

        # Webserver / Presentation layer
        Injectable.value(ssl_private_key=constants.get_ssl_private_key_file())
        Injectable.value(ssl_certificate=constants.get_ssl_certificate_file())

=======
>>>>>>> 3d4d50d2
    @staticmethod
    @Inject
    def fix_dependencies(
                metrics_controller=INJECTED,  # type: MetricsController
                message_client=INJECTED,  # type: MessageClient
                web_interface=INJECTED,  # type: WebInterface
                scheduling_controller=INJECTED,  # type: SchedulingController
                observer=INJECTED,  # type: Observer
                gateway_api=INJECTED,  # type: GatewayApi
                metrics_collector=INJECTED,  # type: MetricsCollector
                plugin_controller=INJECTED,  # type: PluginController
                web_service=INJECTED,  # type: WebService
                event_sender=INJECTED,  # type: EventSender
                maintenance_controller=INJECTED,  # type: MaintenanceController
                thermostat_controller=INJECTED,  # type: ThermostatController
                shutter_controller=INJECTED  # type: ShutterController
            ):

        # TODO: Fix circular dependencies
        # TODO: Introduce some kind of generic event/message bus

        thermostat_controller.subscribe_events(web_interface.send_event_websocket)
        thermostat_controller.subscribe_events(event_sender.enqueue_event)
        thermostat_controller.subscribe_events(plugin_controller.process_observer_event)
        message_client.add_event_handler(metrics_controller.event_receiver)
        web_interface.set_plugin_controller(plugin_controller)
        web_interface.set_metrics_collector(metrics_collector)
        web_interface.set_metrics_controller(metrics_controller)
        gateway_api.set_plugin_controller(plugin_controller)
        metrics_controller.add_receiver(metrics_controller.receiver)
        metrics_controller.add_receiver(web_interface.distribute_metric)
        scheduling_controller.set_webinterface(web_interface)
        metrics_collector.set_controllers(metrics_controller, plugin_controller)
        plugin_controller.set_webservice(web_service)
        plugin_controller.set_metrics_controller(metrics_controller)
        plugin_controller.set_metrics_collector(metrics_collector)
        maintenance_controller.subscribe_maintenance_stopped(gateway_api.maintenance_mode_stopped)
        observer.subscribe_events(metrics_collector.process_observer_event)
        observer.subscribe_events(plugin_controller.process_observer_event)
        observer.subscribe_events(web_interface.send_event_websocket)
        observer.subscribe_events(event_sender.enqueue_event)
        shutter_controller.subscribe_events(metrics_collector.process_observer_event)
        shutter_controller.subscribe_events(plugin_controller.process_observer_event)
        shutter_controller.subscribe_events(web_interface.send_event_websocket)
        shutter_controller.subscribe_events(event_sender.enqueue_event)

    @staticmethod
    @Inject
    def start(
                master_controller=INJECTED,  # type: MasterController
                maintenance_controller=INJECTED,  # type: MaintenanceController
                power_communicator=INJECTED,  # type: PowerCommunicator
                metrics_controller=INJECTED,  # type: MetricsController
                passthrough_service=INJECTED,  # type: PassthroughService
                scheduling_controller=INJECTED,  # type: SchedulingController
                metrics_collector=INJECTED,  # type: MetricsCollector
                web_service=INJECTED,  # type: WebService
                web_interface=INJECTED,  # type: WebInterface
                watchdog=INJECTED,  # type: Watchdog
                plugin_controller=INJECTED,  # type: PluginController
                communication_led_controller=INJECTED,  # type: CommunicationLedController
                event_sender=INJECTED,  # type: EventSender
                thermostat_controller=INJECTED,  # type: ThermostatController
                output_controller=INJECTED,  # type: OutputController
                input_controller=INJECTED,  # type: InputController
                pulse_counter_controller=INJECTED,  # type: PulseCounterController
                sensor_controller=INJECTED,  # type: SensorController
                shutter_controller=INJECTED,  # type: ShutterController
                group_action_controller=INJECTED,  # type: GroupActionController
                frontpanel_controller=INJECTED  # type: FrontpanelController
            ):
        """ Main function. """
        logger.info('Starting OM core service...')

        # MasterController should be running
        master_controller.start()

        # Sync ORM with sources of thruth
        output_controller.sync_orm()
        input_controller.sync_orm()
        pulse_counter_controller.sync_orm()
        sensor_controller.sync_orm()
        shutter_controller.sync_orm()

        # Execute master migration(s)
        RoomsMigrator.migrate()

        # Start rest of the stack
        maintenance_controller.start()
        power_communicator.start()
        metrics_controller.start()
        if passthrough_service:
            passthrough_service.start()
        scheduling_controller.start()
        thermostat_controller.start()
        metrics_collector.start()
        web_service.start()
        communication_led_controller.start()
        frontpanel_controller.start()
        event_sender.start()
        watchdog.start()
        plugin_controller.start()
        output_controller.start()
        input_controller.start()
        pulse_counter_controller.start()
        sensor_controller.start()
        shutter_controller.start()
        group_action_controller.start()

        web_interface.set_service_state(True)
        signal_request = {'stop': False}

        def stop(signum, frame):
            """ This function is called on SIGTERM. """
            _ = signum, frame
            logger.info('Stopping OM core service...')
            watchdog.stop()
            output_controller.stop()
            input_controller.stop()
            pulse_counter_controller.stop()
            sensor_controller.stop()
            shutter_controller.stop()
            group_action_controller.stop()
            web_service.stop()
            power_communicator.stop()
            master_controller.stop()
            maintenance_controller.stop()
            metrics_collector.stop()
            metrics_controller.stop()
            thermostat_controller.stop()
            plugin_controller.stop()
            communication_led_controller.stop()
            frontpanel_controller.stop()
            event_sender.stop()
            logger.info('Stopping OM core service... Done')
            signal_request['stop'] = True

        signal(SIGTERM, stop)
        logger.info('Starting OM core service... Done')
        while not signal_request['stop']:
            time.sleep(1)


if __name__ == "__main__":
    setup_logger()
    initialize()

    logger.info("Starting OpenMotics service")
    # TODO: move message service to separate process
    message_service = MessageService()
    message_service.start()

    OpenmoticsService.fix_dependencies()
    OpenmoticsService.start()<|MERGE_RESOLUTION|>--- conflicted
+++ resolved
@@ -49,7 +49,6 @@
     from gateway.watchdog import Watchdog
     from gateway.comm_led_controller import CommunicationLedController
     from gateway.hal.master_controller import MasterController
-    from gateway.hal.frontpanel_controller import FrontpanelController
     from plugins.base import PluginController
     from power.power_communicator import PowerCommunicator
     from master.classic.passthrough import PassthroughService
@@ -71,132 +70,6 @@
 
 
 class OpenmoticsService(object):
-<<<<<<< HEAD
-
-    @staticmethod
-    def build_graph():
-        config = ConfigParser()
-        config.read(constants.get_config_file())
-
-        config_lock = Lock()
-        scheduling_lock = Lock()
-        metrics_lock = Lock()
-
-        config_database_file = constants.get_config_database_file()
-
-        # TODO: Clean up dependencies more to reduce complexity
-
-        # IOC announcements
-        # When below modules are imported, the classes are registerd in the IOC graph. This is required for
-        # instances that are used in @Inject decorated functions below, and is also needed to specify
-        # abstract implementations depending on e.g. the platform (classic vs core) or certain settings (classic
-        # thermostats vs gateway thermostats)
-        from power import power_communicator, power_controller
-        from plugins import base
-        from gateway import (metrics_controller, webservice, scheduling, observer, gateway_api, metrics_collector,
-                             maintenance_controller, comm_led_controller, users, pulse_counter_controller, config as config_controller,
-                             metrics_caching, watchdog, output_controller, room_controller, sensor_controller,
-                             group_action_controller)
-        from cloud import events
-        _ = (metrics_controller, webservice, scheduling, observer, gateway_api, metrics_collector,
-             maintenance_controller, base, events, power_communicator, comm_led_controller, users,
-             power_controller, pulse_counter_controller, config_controller, metrics_caching, watchdog, output_controller,
-             room_controller, sensor_controller, group_action_controller)
-        if Platform.get_platform() == Platform.Type.CORE_PLUS:
-            from gateway.hal import master_controller_core, frontpanel_controller_core
-            from master.core import maintenance, core_communicator, ucan_communicator
-            from master.classic import eeprom_extension
-            _ = master_controller_core, maintenance, core_communicator, ucan_communicator, frontpanel_controller_core
-        else:
-            from gateway.hal import master_controller_classic, frontpanel_controller_classic
-            from master.classic import maintenance, master_communicator, eeprom_extension
-            _ = master_controller_classic, maintenance, master_communicator, eeprom_extension, frontpanel_controller_classic
-
-        thermostats_gateway_feature = Feature.get_or_none(name='thermostats_gateway')
-        thermostats_gateway_enabled = thermostats_gateway_feature is not None and thermostats_gateway_feature.enabled
-        if Platform.get_platform() == Platform.Type.CORE_PLUS or thermostats_gateway_enabled:
-            from gateway.thermostat.gateway import thermostat_controller_gateway
-            _ = thermostat_controller_gateway
-        else:
-            from gateway.thermostat.master import thermostat_controller_master
-            _ = thermostat_controller_master
-
-        # Hardware
-        if Platform.get_platform() == Platform.Type.CLASSIC:
-            Injectable.value(leds_i2c_address=int(config.get('OpenMotics', 'leds_i2c_address'), 16))
-
-        # IPC
-        Injectable.value(message_client=MessageClient('openmotics_service'))
-
-        # Cloud API
-        parsed_url = urlparse(config.get('OpenMotics', 'vpn_check_url'))
-        Injectable.value(gateway_uuid=config.get('OpenMotics', 'uuid'))
-        Injectable.value(cloud_endpoint=parsed_url.hostname)
-        Injectable.value(cloud_port=parsed_url.port)
-        Injectable.value(cloud_ssl=parsed_url.scheme == 'https')
-        Injectable.value(cloud_api_version=0)
-
-        # User Controller
-        Injectable.value(user_db=config_database_file)
-        Injectable.value(user_db_lock=config_lock)
-        Injectable.value(token_timeout=3600)
-        Injectable.value(config={'username': config.get('OpenMotics', 'cloud_user'),
-                                 'password': config.get('OpenMotics', 'cloud_pass')})
-
-        # Configuration Controller
-        Injectable.value(config_db=config_database_file)
-        Injectable.value(config_db_lock=config_lock)
-
-        # Energy Controller
-        power_serial_port = config.get('OpenMotics', 'power_serial')
-        Injectable.value(power_db=constants.get_power_database_file())
-        if power_serial_port:
-            # TODO: make non blocking?
-            Injectable.value(power_serial=RS485(Serial(power_serial_port, 115200, timeout=None)))
-        else:
-            Injectable.value(power_serial=None)
-            Injectable.value(power_communicator=None)
-            Injectable.value(power_controller=None)
-
-        # Pulse Controller
-        Injectable.value(pulse_db=constants.get_pulse_counter_database_file())
-
-        # Scheduling Controller
-        Injectable.value(scheduling_db=constants.get_scheduling_database_file())
-        Injectable.value(scheduling_db_lock=scheduling_lock)
-
-        # Master Controller
-        controller_serial_port = config.get('OpenMotics', 'controller_serial')
-        Injectable.value(controller_serial=Serial(controller_serial_port, 115200))
-        if Platform.get_platform() == Platform.Type.CORE_PLUS:
-            from master.core.memory_file import MemoryFile, MemoryTypes
-            core_cli_serial_port = config.get('OpenMotics', 'cli_serial')
-            Injectable.value(cli_serial=Serial(core_cli_serial_port, 115200))
-            Injectable.value(passthrough_service=None)  # Mark as "not needed"
-            Injectable.value(memory_files={MemoryTypes.EEPROM: MemoryFile(MemoryTypes.EEPROM),
-                                           MemoryTypes.FRAM: MemoryFile(MemoryTypes.FRAM)})
-            # TODO: Remove; should not be needed for Core
-            Injectable.value(eeprom_db=constants.get_eeprom_extension_database_file())
-        else:
-            passthrough_serial_port = config.get('OpenMotics', 'passthrough_serial')
-            Injectable.value(eeprom_db=constants.get_eeprom_extension_database_file())
-            if passthrough_serial_port:
-                Injectable.value(passthrough_serial=Serial(passthrough_serial_port, 115200))
-                from master.classic.passthrough import PassthroughService
-                _ = PassthroughService  # IOC announcement
-            else:
-                Injectable.value(passthrough_service=None)
-
-        # Metrics Controller
-        Injectable.value(metrics_db=constants.get_metrics_database_file())
-        Injectable.value(metrics_db_lock=metrics_lock)
-
-        # Webserver / Presentation layer
-        Injectable.value(ssl_private_key=constants.get_ssl_private_key_file())
-        Injectable.value(ssl_certificate=constants.get_ssl_certificate_file())
-
-=======
->>>>>>> 3d4d50d2
     @staticmethod
     @Inject
     def fix_dependencies(
@@ -265,8 +138,7 @@
                 pulse_counter_controller=INJECTED,  # type: PulseCounterController
                 sensor_controller=INJECTED,  # type: SensorController
                 shutter_controller=INJECTED,  # type: ShutterController
-                group_action_controller=INJECTED,  # type: GroupActionController
-                frontpanel_controller=INJECTED  # type: FrontpanelController
+                group_action_controller=INJECTED  # type: GroupActionController
             ):
         """ Main function. """
         logger.info('Starting OM core service...')
@@ -295,7 +167,6 @@
         metrics_collector.start()
         web_service.start()
         communication_led_controller.start()
-        frontpanel_controller.start()
         event_sender.start()
         watchdog.start()
         plugin_controller.start()
@@ -329,7 +200,6 @@
             thermostat_controller.stop()
             plugin_controller.stop()
             communication_led_controller.stop()
-            frontpanel_controller.stop()
             event_sender.stop()
             logger.info('Stopping OM core service... Done')
             signal_request['stop'] = True
