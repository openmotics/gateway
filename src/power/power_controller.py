--- conflicted
+++ resolved
@@ -19,13 +19,8 @@
 
 import sqlite3
 from threading import Lock
-<<<<<<< HEAD
-from wiring import inject, SingletonScope, scope, provides
+from ioc import Injectable, Inject, INJECTED, Singleton
 from power_api import POWER_MODULE, ENERGY_MODULE, P1_CONCENTRATOR, NUM_PORTS
-=======
-from ioc import Injectable, Inject, INJECTED, Singleton
-from power_api import POWER_API_8_PORTS, POWER_API_12_PORTS, NUM_PORTS
->>>>>>> d8d208cc
 
 
 @Injectable.named('power_controller')
@@ -33,23 +28,14 @@
 class PowerController(object):
     """ The PowerController keeps track of the registered power modules. """
 
-<<<<<<< HEAD
-    @provides('power_controller')
-    @scope(SingletonScope)
-    @inject(db_filename='power_db')
-    def __init__(self, db_filename):
+    @Inject
+    def __init__(self, power_db=INJECTED):
         """
         Constructor a new PowerController.
-=======
-    @Inject
-    def __init__(self, power_db=INJECTED):
-        """ Constructor a new PowerController.
->>>>>>> d8d208cc
 
         :param power_db: filename of the sqlite database.
         """
 
-<<<<<<< HEAD
         self._power_schema = {'name': 'TEXT default \'\'',
                               'address': 'INTEGER',
                               'version': 'INTEGER'}
@@ -59,23 +45,10 @@
                                        'times{0}'.format(i): 'TEXT',
                                        'inverted{0}'.format(i): 'INT default 0'})
 
-        self.__connection = sqlite3.connect(db_filename,
+        self.__connection = sqlite3.connect(power_db,
                                             detect_types=sqlite3.PARSE_DECLTYPES,
                                             check_same_thread=False,
                                             isolation_level=None)
-=======
-        self._schema = {'name': "TEXT default ''",
-                        'address': "INTEGER",
-                        'version': "INTEGER"}
-        self._schema.update(dict([('input%d' % i, "TEXT default ''") for i in xrange(12)]))
-        self._schema.update(dict([('sensor%d' % i, "INT default 0") for i in xrange(12)]))
-        self._schema.update(dict([('times%d' % i, "TEXT") for i in xrange(12)]))
-        self._schema.update(dict([('inverted%d' % i, "INT default 0") for i in xrange(12)]))
-
-        new_database = not os.path.exists(power_db)
-        self.__connection = sqlite3.connect(power_db, detect_types=sqlite3.PARSE_DECLTYPES,
-                                            check_same_thread=False, isolation_level=None)
->>>>>>> d8d208cc
         self.__cursor = self.__connection.cursor()
         self.__lock = Lock()
 
