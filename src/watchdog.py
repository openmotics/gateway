--- conflicted
+++ resolved
@@ -1,4 +1,4 @@
-'''
+''
 Gives the watchdog a push every 10 seconds.
 
 Created on Oct 24, 2012
@@ -8,10 +8,7 @@
 import time
 
 def main():
-<<<<<<< HEAD
-=======
     """ The main function. """
->>>>>>> 523e627b
     watchdog = open('/dev/watchdog', 'w')
 
     while True:
