--- conflicted
+++ resolved
@@ -1257,14 +1257,9 @@
                                      'scheduled.db': constants.get_scheduling_database_file(),
                                      'power.db': constants.get_power_database_file(),
                                      'eeprom_extensions.db': constants.get_eeprom_extension_database_file(),
-<<<<<<< HEAD
                                      'metrics.db': constants.get_metrics_database_file(),
                                      'pulse.db': constants.get_pulse_counter_database_file()}.iteritems():
-                target = "{0}/{1}".format(tmp_dir, filename)
-=======
-                                     'metrics.db': constants.get_metrics_database_file()}.iteritems():
                 target = '{0}/{1}'.format(tmp_sqlite_dir, filename)
->>>>>>> de505eab
                 backup_sqlite_db(source, target)
 
             # Backup plugins
@@ -1330,14 +1325,9 @@
                                      'scheduled.db': constants.get_scheduling_database_file(),
                                      'power.db': constants.get_power_database_file(),
                                      'eeprom_extensions.db': constants.get_eeprom_extension_database_file(),
-<<<<<<< HEAD
                                      'metrics.db': constants.get_metrics_database_file(),
                                      'pulse.db': constants.get_pulse_counter_database_file()}.iteritems():
-                source = "{0}/{1}".format(tmp_dir, filename)
-=======
-                                     'metrics.db': constants.get_metrics_database_file()}.iteritems():
                 source = '{0}/{1}'.format(src_dir, filename)
->>>>>>> de505eab
                 if os.path.exists(source):
                     shutil.copyfile(source, target)
 
