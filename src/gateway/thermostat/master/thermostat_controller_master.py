# Copyright (C) 2020 OpenMotics BV
#
# This program is free software: you can redistribute it and/or modify
# it under the terms of the GNU Affero General Public License as
# published by the Free Software Foundation, either version 3 of the
# License, or (at your option) any later version.
#
# This program is distributed in the hope that it will be useful,
# but WITHOUT ANY WARRANTY; without even the implied warranty of
# MERCHANTABILITY or FITNESS FOR A PARTICULAR PURPOSE.  See the
# GNU Affero General Public License for more details.
#
# You should have received a copy of the GNU Affero General Public License
# along with this program.  If not, see <http://www.gnu.org/licenses/>.

import logging
import time

from gateway.daemon_thread import DaemonThread, DaemonThreadWait
from gateway.dto import ThermostatDTO, ThermostatGroupStatusDTO, ThermostatStatusDTO, \
    ThermostatGroupDTO
from gateway.events import GatewayEvent
from gateway.hal.master_event import MasterEvent
from gateway.hal.master_controller import CommunicationFailure
from gateway.pubsub import PubSub
from gateway.thermostat.master.thermostat_status_master import \
    ThermostatStatusMaster
from gateway.thermostat.thermostat_controller import ThermostatController
from ioc import INJECTED, Inject
from master.classic.master_communicator import CommunicationTimedOutException
from toolbox import Toolbox

if False:  # MYPY
    from typing import Any, List, Dict, Optional, Tuple
    from gateway.dto import OutputStateDTO
    from gateway.hal.master_controller_classic import MasterClassicController
    from gateway.output_controller import OutputController

logger = logging.getLogger('openmotics')

THERMOSTATS = 'THERMOSTATS'


class ThermostatControllerMaster(ThermostatController):
    @Inject
    def __init__(self, output_controller=INJECTED, master_controller=INJECTED, pubsub=INJECTED):
        # type: (OutputController, MasterClassicController, PubSub) -> None
        super(ThermostatControllerMaster, self).__init__(output_controller)
        self._master_controller = master_controller  # classic only
        self._pubsub = pubsub

        self._monitor_thread = DaemonThread(name='ThermostatControllerMaster monitor',
                                            target=self._monitor,
                                            interval=30, delay=10)

        self._thermostat_status = ThermostatStatusMaster(on_thermostat_change=self._thermostat_changed,
                                                         on_thermostat_group_change=self._thermostat_group_changed)
        self._thermostats_original_interval = 30
        self._thermostats_interval = self._thermostats_original_interval
        self._thermostats_last_updated = 0.0
        self._thermostats_restore = 0
        self._thermostats_config = {}  # type: Dict[int, ThermostatDTO]

        self._pubsub.subscribe_master_events(PubSub.MasterTopics.EEPROM, self._handle_master_event)

    def start(self):
        # type: () -> None
        self._monitor_thread.start()

    def stop(self):
        # type: () -> None
        self._monitor_thread.stop()

    def _handle_master_event(self, master_event):
        # type: (MasterEvent) -> None
        if master_event.type == MasterEvent.Types.EEPROM_CHANGE:
            self.invalidate_cache(THERMOSTATS)

    def _thermostat_changed(self, thermostat_id, status):
        # type: (int, Dict[str,Any]) -> None
        """ Executed by the Thermostat Status tracker when an output changed state """
        location = {'room_id': Toolbox.denonify(self._thermostats_config[thermostat_id].room, 255)}
        gateway_event = GatewayEvent(GatewayEvent.Types.THERMOSTAT_CHANGE,
                                     {'id': thermostat_id,
                                      'status': {'preset': status['preset'],
                                                 'current_setpoint': status['current_setpoint'],
                                                 'actual_temperature': status['actual_temperature'],
                                                 'output_0': status['output_0'],
                                                 'output_1': status['output_1']},
                                      'location': location})
        self._pubsub.publish_gateway_event(PubSub.GatewayTopics.STATE, gateway_event)

    def _thermostat_group_changed(self, status):
        # type: (Dict[str,Any]) -> None
        gateway_event = GatewayEvent(GatewayEvent.Types.THERMOSTAT_GROUP_CHANGE,
                                     {'id': 0,
                                      'status': {'state': status['state'],
                                                 'mode': status['mode']},
                                      'location': {}})
        self._pubsub.publish_gateway_event(PubSub.GatewayTopics.STATE, gateway_event)

    @staticmethod
    def check_basic_action(ret_dict):
        """ Checks if the response is 'OK', throws a ValueError otherwise. """
        if ret_dict['resp'] != 'OK':
            raise ValueError('Basic action did not return OK.')

    def increase_interval(self, object_type, interval, window):
        """ Increases a certain interval to a new setting for a given amount of time """
        if object_type == THERMOSTATS:
            self._thermostats_interval = interval
            self._thermostats_restore = time.time() + window

    def invalidate_cache(self, object_type=None):
        """
        Triggered when an external service knows certain settings might be changed in the background.
        For example: maintenance mode or module discovery
        """
        if object_type is None or object_type == THERMOSTATS:
            self._thermostats_last_updated = 0

    ################################
    # New API
    ################################

    def get_current_preset(self, thermostat_number):
        raise NotImplementedError()

    def set_current_preset(self, thermostat_number, preset_type):
        raise NotImplementedError()

    ################################
    # Legacy API
    ################################

    def load_heating_thermostat(self, thermostat_id):  # type: (int) -> ThermostatDTO
        return self._master_controller.load_heating_thermostat(thermostat_id)

    def load_heating_thermostats(self):  # type: () -> List[ThermostatDTO]
        return self._master_controller.load_heating_thermostats()

    def save_heating_thermostats(self, thermostats):  # type: (List[Tuple[ThermostatDTO, List[str]]]) -> None
        self._master_controller.save_heating_thermostats(thermostats)
        self.invalidate_cache(THERMOSTATS)

    def load_cooling_thermostat(self, thermostat_id):  # type: (int) -> ThermostatDTO
        return self._master_controller.load_cooling_thermostat(thermostat_id)

    def load_cooling_thermostats(self):  # type: () -> List[ThermostatDTO]
        return self._master_controller.load_cooling_thermostats()

    def save_cooling_thermostats(self, thermostats):  # type: (List[Tuple[ThermostatDTO, List[str]]]) -> None
        self._master_controller.save_cooling_thermostats(thermostats)
        self.invalidate_cache(THERMOSTATS)

    def v0_get_cooling_pump_group_configuration(self, pump_group_id, fields=None):
        # type: (int, Optional[List[str]]) -> Dict[str,Any]
        """
        Get a specific cooling_pump_group_configuration defined by its id.

        :param pump_group_id: The id of the cooling_pump_group_configuration
        :type pump_group_id: Id
        :param fields: The field of the cooling_pump_group_configuration to get. (None gets all fields)
        :type fields: List of strings
        :returns: cooling_pump_group_configuration dict: contains 'id' (Id), 'outputs' (CSV[32]), 'room' (Byte)
        """
        return self._master_controller.get_cooling_pump_group_configuration(pump_group_id, fields=fields)

    def v0_get_cooling_pump_group_configurations(self, fields=None):
        # type: (Optional[List[str]]) -> List[Dict[str,Any]]
        """
        Get all cooling_pump_group_configurations.

        :param fields: The field of the cooling_pump_group_configuration to get. (None gets all fields)
        :type fields: List of strings
        :returns: list of cooling_pump_group_configuration dict: contains 'id' (Id), 'outputs' (CSV[32]), 'room' (Byte)
        """
        return self._master_controller.get_cooling_pump_group_configurations(fields=fields)

    def v0_set_cooling_pump_group_configuration(self, config):
        # type: (Dict[str,Any]) -> None
        """
        Set one cooling_pump_group_configuration.

        :param config: The cooling_pump_group_configuration to set
        :type config: cooling_pump_group_configuration dict: contains 'id' (Id), 'outputs' (CSV[32]), 'room' (Byte)
        """
        self._master_controller.set_cooling_pump_group_configuration(config)

    def v0_set_cooling_pump_group_configurations(self, config):
        # type: (List[Dict[str,Any]]) -> None
        """
        Set multiple cooling_pump_group_configurations.

        :param config: The list of cooling_pump_group_configurations to set
        :type config: list of cooling_pump_group_configuration dict: contains 'id' (Id), 'outputs' (CSV[32]), 'room' (Byte)
        """
        self._master_controller.set_cooling_pump_group_configurations(config)

    def v0_get_global_rtd10_configuration(self, fields=None):
        # type: (Optional[List[str]]) -> Dict[str,Any]
        """
        Get the global_rtd10_configuration.

        :param fields: The field of the global_rtd10_configuration to get. (None gets all fields)
        :type fields: List of strings
        :returns: global_rtd10_configuration dict: contains 'output_value_cooling_16' (Byte), 'output_value_cooling_16_5' (Byte), 'output_value_cooling_17' (Byte), 'output_value_cooling_17_5' (Byte), 'output_value_cooling_18' (Byte), 'output_value_cooling_18_5' (Byte), 'output_value_cooling_19' (Byte), 'output_value_cooling_19_5' (Byte), 'output_value_cooling_20' (Byte), 'output_value_cooling_20_5' (Byte), 'output_value_cooling_21' (Byte), 'output_value_cooling_21_5' (Byte), 'output_value_cooling_22' (Byte), 'output_value_cooling_22_5' (Byte), 'output_value_cooling_23' (Byte), 'output_value_cooling_23_5' (Byte), 'output_value_cooling_24' (Byte), 'output_value_heating_16' (Byte), 'output_value_heating_16_5' (Byte), 'output_value_heating_17' (Byte), 'output_value_heating_17_5' (Byte), 'output_value_heating_18' (Byte), 'output_value_heating_18_5' (Byte), 'output_value_heating_19' (Byte), 'output_value_heating_19_5' (Byte), 'output_value_heating_20' (Byte), 'output_value_heating_20_5' (Byte), 'output_value_heating_21' (Byte), 'output_value_heating_21_5' (Byte), 'output_value_heating_22' (Byte), 'output_value_heating_22_5' (Byte), 'output_value_heating_23' (Byte), 'output_value_heating_23_5' (Byte), 'output_value_heating_24' (Byte)
        """
        return self._master_controller.get_global_rtd10_configuration(fields=fields)

    def v0_set_global_rtd10_configuration(self, config):
        # type: (Dict[str,Any]) -> None
        """
        Set the global_rtd10_configuration.

        :param config: The global_rtd10_configuration to set
        :type config: global_rtd10_configuration dict: contains 'output_value_cooling_16' (Byte), 'output_value_cooling_16_5' (Byte), 'output_value_cooling_17' (Byte), 'output_value_cooling_17_5' (Byte), 'output_value_cooling_18' (Byte), 'output_value_cooling_18_5' (Byte), 'output_value_cooling_19' (Byte), 'output_value_cooling_19_5' (Byte), 'output_value_cooling_20' (Byte), 'output_value_cooling_20_5' (Byte), 'output_value_cooling_21' (Byte), 'output_value_cooling_21_5' (Byte), 'output_value_cooling_22' (Byte), 'output_value_cooling_22_5' (Byte), 'output_value_cooling_23' (Byte), 'output_value_cooling_23_5' (Byte), 'output_value_cooling_24' (Byte), 'output_value_heating_16' (Byte), 'output_value_heating_16_5' (Byte), 'output_value_heating_17' (Byte), 'output_value_heating_17_5' (Byte), 'output_value_heating_18' (Byte), 'output_value_heating_18_5' (Byte), 'output_value_heating_19' (Byte), 'output_value_heating_19_5' (Byte), 'output_value_heating_20' (Byte), 'output_value_heating_20_5' (Byte), 'output_value_heating_21' (Byte), 'output_value_heating_21_5' (Byte), 'output_value_heating_22' (Byte), 'output_value_heating_22_5' (Byte), 'output_value_heating_23' (Byte), 'output_value_heating_23_5' (Byte), 'output_value_heating_24' (Byte)
        """
        self._master_controller.set_global_rtd10_configuration(config)

    def v0_get_rtd10_heating_configuration(self, heating_id, fields=None):
        # type: (int, Optional[List[str]]) -> Dict[str,Any]
        """
        Get a specific rtd10_heating_configuration defined by its id.

        :param heating_id: The id of the rtd10_heating_configuration
        :type heating_id: Id
        :param fields: The field of the rtd10_heating_configuration to get. (None gets all fields)
        :type fields: List of strings
        :returns: rtd10_heating_configuration dict: contains 'id' (Id), 'mode_output' (Byte), 'mode_value' (Byte), 'on_off_output' (Byte), 'poke_angle_output' (Byte), 'poke_angle_value' (Byte), 'room' (Byte), 'temp_setpoint_output' (Byte), 'ventilation_speed_output' (Byte), 'ventilation_speed_value' (Byte)
        """
        return self._master_controller.get_rtd10_heating_configuration(heating_id, fields=fields)

    def v0_get_rtd10_heating_configurations(self, fields=None):
        # type: (Optional[List[str]]) -> List[Dict[str,Any]]
        """
        Get all rtd10_heating_configurations.

        :param fields: The field of the rtd10_heating_configuration to get. (None gets all fields)
        :type fields: List of strings
        :returns: list of rtd10_heating_configuration dict: contains 'id' (Id), 'mode_output' (Byte), 'mode_value' (Byte), 'on_off_output' (Byte), 'poke_angle_output' (Byte), 'poke_angle_value' (Byte), 'room' (Byte), 'temp_setpoint_output' (Byte), 'ventilation_speed_output' (Byte), 'ventilation_speed_value' (Byte)
        """
        return self._master_controller.get_rtd10_heating_configurations(fields=fields)

    def v0_set_rtd10_heating_configuration(self, config):
        # type: (Dict[str,Any]) -> None
        """
        Set one rtd10_heating_configuration.

        :param config: The rtd10_heating_configuration to set
        :type config: rtd10_heating_configuration dict: contains 'id' (Id), 'mode_output' (Byte), 'mode_value' (Byte), 'on_off_output' (Byte), 'poke_angle_output' (Byte), 'poke_angle_value' (Byte), 'room' (Byte), 'temp_setpoint_output' (Byte), 'ventilation_speed_output' (Byte), 'ventilation_speed_value' (Byte)
        """
        self._master_controller.set_rtd10_heating_configuration(config)

    def v0_set_rtd10_heating_configurations(self, config):
        # type: (List[Dict[str,Any]]) -> None
        """
        Set multiple rtd10_heating_configurations.

        :param config: The list of rtd10_heating_configurations to set
        :type config: list of rtd10_heating_configuration dict: contains 'id' (Id), 'mode_output' (Byte), 'mode_value' (Byte), 'on_off_output' (Byte), 'poke_angle_output' (Byte), 'poke_angle_value' (Byte), 'room' (Byte), 'temp_setpoint_output' (Byte), 'ventilation_speed_output' (Byte), 'ventilation_speed_value' (Byte)
        """
        self._master_controller.set_rtd10_heating_configurations(config)

    def v0_get_rtd10_cooling_configuration(self, cooling_id, fields=None):
        # type: (int, Optional[List[str]]) -> Dict[str,Any]
        """
        Get a specific rtd10_cooling_configuration defined by its id.

        :param cooling_id: The id of the rtd10_cooling_configuration
        :type cooling_id: Id
        :param fields: The field of the rtd10_cooling_configuration to get. (None gets all fields)
        :type fields: List of strings
        :returns: rtd10_cooling_configuration dict: contains 'id' (Id), 'mode_output' (Byte), 'mode_value' (Byte), 'on_off_output' (Byte), 'poke_angle_output' (Byte), 'poke_angle_value' (Byte), 'room' (Byte), 'temp_setpoint_output' (Byte), 'ventilation_speed_output' (Byte), 'ventilation_speed_value' (Byte)
        """
        return self._master_controller.get_rtd10_cooling_configuration(cooling_id, fields=fields)

    def v0_get_rtd10_cooling_configurations(self, fields=None):
        # type: (Optional[List[str]]) -> List[Dict[str,Any]]
        """
        Get all rtd10_cooling_configurations.

        :param fields: The field of the rtd10_cooling_configuration to get. (None gets all fields)
        :type fields: List of strings
        :returns: list of rtd10_cooling_configuration dict: contains 'id' (Id), 'mode_output' (Byte), 'mode_value' (Byte), 'on_off_output' (Byte), 'poke_angle_output' (Byte), 'poke_angle_value' (Byte), 'room' (Byte), 'temp_setpoint_output' (Byte), 'ventilation_speed_output' (Byte), 'ventilation_speed_value' (Byte)
        """
        return self._master_controller.get_rtd10_cooling_configurations(fields=fields)

    def v0_set_rtd10_cooling_configuration(self, config):
        # type: (Dict[str,Any]) -> None
        """
        Set one rtd10_cooling_configuration.

        :param config: The rtd10_cooling_configuration to set
        :type config: rtd10_cooling_configuration dict: contains 'id' (Id), 'mode_output' (Byte), 'mode_value' (Byte), 'on_off_output' (Byte), 'poke_angle_output' (Byte), 'poke_angle_value' (Byte), 'room' (Byte), 'temp_setpoint_output' (Byte), 'ventilation_speed_output' (Byte), 'ventilation_speed_value' (Byte)
        """
        self._master_controller.set_rtd10_cooling_configuration(config)

    def v0_set_rtd10_cooling_configurations(self, config):
        # type: (List[Dict[str,Any]]) -> None
        """
        Set multiple rtd10_cooling_configurations.

        :param config: The list of rtd10_cooling_configurations to set
        :type config: list of rtd10_cooling_configuration dict: contains 'id' (Id), 'mode_output' (Byte), 'mode_value' (Byte), 'on_off_output' (Byte), 'poke_angle_output' (Byte), 'poke_angle_value' (Byte), 'room' (Byte), 'temp_setpoint_output' (Byte), 'ventilation_speed_output' (Byte), 'ventilation_speed_value' (Byte)
        """
        self._master_controller.set_rtd10_cooling_configurations(config)

    def load_thermostat_group(self):
        # type: () -> ThermostatGroupDTO
        """ Get the thermostat group. """
        return self._master_controller.load_thermostat_group()

<<<<<<< HEAD
    def save_thermostat_group(self, thermostat_group):
        # type: (Tuple[ThermostatGroupDTO, List[str]]) -> None
        """ Set the thermostat group. """
        self._master_controller.save_thermostat_group(thermostat_group)
        self.invalidate_cache(Observer.Types.THERMOSTATS)
=======
        :param config: The global_thermostat_configuration to set
        :type config: global_thermostat_configuration dict: contains 'outside_sensor' (Byte), 'pump_delay' (Byte), 'switch_to_cooling_output_0' (Byte), 'switch_to_cooling_output_1' (Byte), 'switch_to_cooling_output_2' (Byte), 'switch_to_cooling_output_3' (Byte), 'switch_to_cooling_value_0' (Byte), 'switch_to_cooling_value_1' (Byte), 'switch_to_cooling_value_2' (Byte), 'switch_to_cooling_value_3' (Byte), 'switch_to_heating_output_0' (Byte), 'switch_to_heating_output_1' (Byte), 'switch_to_heating_output_2' (Byte), 'switch_to_heating_output_3' (Byte), 'switch_to_heating_value_0' (Byte), 'switch_to_heating_value_1' (Byte), 'switch_to_heating_value_2' (Byte), 'switch_to_heating_value_3' (Byte), 'threshold_temp' (Temp)
        """
        self._master_controller.set_global_thermostat_configuration(config)
        self.invalidate_cache(THERMOSTATS)
>>>>>>> dad54ade

    def v0_get_pump_group_configuration(self, pump_group_id, fields=None):
        # type: (int, Optional[List[str]]) -> Dict[str,Any]
        """
        Get a specific pump_group_configuration defined by its id.

        :param pump_group_id: The id of the pump_group_configuration
        :type pump_group_id: Id
        :param fields: The field of the pump_group_configuration to get. (None gets all fields)
        :type fields: List of strings
        :returns: pump_group_configuration dict: contains 'id' (Id), 'outputs' (CSV[32]), 'room' (Byte)
        """
        return self._master_controller.get_pump_group_configuration(pump_group_id, fields=fields)

    def v0_get_pump_group_configurations(self, fields=None):
        # type: (Optional[List[str]]) -> List[Dict[str,Any]]
        """
        Get all pump_group_configurations.

        :param fields: The field of the pump_group_configuration to get. (None gets all fields)
        :type fields: List of strings
        :returns: list of pump_group_configuration dict: contains 'id' (Id), 'outputs' (CSV[32]), 'room' (Byte)
        """
        return self._master_controller.get_pump_group_configurations(fields=fields)

    def v0_set_pump_group_configuration(self, config):
        # type: (Dict[str,Any]) -> None
        """
        Set one pump_group_configuration.

        :param config: The pump_group_configuration to set
        :type config: pump_group_configuration dict: contains 'id' (Id), 'outputs' (CSV[32]), 'room' (Byte)
        """
        self._master_controller.set_pump_group_configuration(config)

    def v0_set_pump_group_configurations(self, config):
        # type: (List[Dict[str,Any]]) -> None
        """
        Set multiple pump_group_configurations.

        :param config: The list of pump_group_configurations to set
        :type config: list of pump_group_configuration dict: contains 'id' (Id), 'outputs' (CSV[32]), 'room' (Byte)
        """
        self._master_controller.set_pump_group_configurations(config)

    def set_thermostat_mode(self, thermostat_on, cooling_mode=False, cooling_on=False, automatic=None, setpoint=None):
        # type: (bool, bool, bool, Optional[bool], Optional[int]) -> None
        """ Set the mode of the thermostats. """
        _ = thermostat_on  # Still accept `thermostat_on` for backwards compatibility

        # Figure out whether the system should be on or off
        set_on = False
        if cooling_mode is True and cooling_on is True:
            set_on = True
        if cooling_mode is False:
            # Heating means threshold based
            thermostat_group = self.load_thermostat_group()
            outside_sensor = Toolbox.denonify(thermostat_group.outside_sensor_id, 255)
            current_temperatures = self._master_controller.get_sensors_temperature()[:32]
            if len(current_temperatures) < 32:
                current_temperatures += [None] * (32 - len(current_temperatures))
            if len(current_temperatures) > outside_sensor:
                current_temperature = current_temperatures[outside_sensor]
                set_on = thermostat_group.threshold_temperature > current_temperature
            else:
                set_on = True

        # Calculate and set the global mode
        mode = 0
        mode |= (1 if set_on is True else 0) << 7
        mode |= 1 << 6  # multi-tenant mode
        mode |= (1 if cooling_mode else 0) << 4
        if automatic is not None:
            mode |= (1 if automatic else 0) << 3
        self._master_controller.set_thermostat_mode(mode)

        # Caclulate and set the cooling/heating mode
        cooling_heating_mode = 0
        if cooling_mode is True:
            cooling_heating_mode = 1 if cooling_on is False else 2
        self._master_controller.set_thermostat_cooling_heating(cooling_heating_mode)

        # Then, set manual/auto
        if automatic is not None:
            action_number = 1 if automatic is True else 0
            self._master_controller.set_thermostat_automatic(action_number)

        # If manual, set the setpoint if appropriate
        if automatic is False and setpoint is not None and 3 <= setpoint <= 5:
            self._master_controller.set_thermostat_all_setpoints(setpoint)

<<<<<<< HEAD
        self.invalidate_cache(Observer.Types.THERMOSTATS)
        self.increase_interval(Observer.Types.THERMOSTATS, interval=2, window=10)
=======
        self.invalidate_cache(THERMOSTATS)
        self.increase_interval(THERMOSTATS, interval=2, window=10)
        return {'status': 'OK'}
>>>>>>> dad54ade

    def set_per_thermostat_mode(self, thermostat_id, automatic, setpoint):
        # type: (int, bool, int) -> None
        """ Set the setpoint/mode for a certain thermostat. """
        if thermostat_id < 0 or thermostat_id > 31:
            raise ValueError('Thermostat_id not in [0, 31]: %d' % thermostat_id)

        if setpoint < 0 or setpoint > 5:
            raise ValueError('Setpoint not in [0, 5]: %d' % setpoint)

        if automatic:
            self._master_controller.set_thermostat_tenant_auto(thermostat_id)
        else:
            self._master_controller.set_thermostat_tenant_manual(thermostat_id)
            self._master_controller.set_thermostat_setpoint(thermostat_id, setpoint)

<<<<<<< HEAD
        self.invalidate_cache(Observer.Types.THERMOSTATS)
        self.increase_interval(Observer.Types.THERMOSTATS, interval=2, window=10)
=======
        self.invalidate_cache(THERMOSTATS)
        self.increase_interval(THERMOSTATS, interval=2, window=10)
        return {'status': 'OK'}
>>>>>>> dad54ade

    def v0_set_airco_status(self, thermostat_id, airco_on):
        # type: (int, bool) -> Dict[str,Any]
        """ Set the mode of the airco attached to a given thermostat.
        :param thermostat_id: The thermostat id.
        :type thermostat_id: Integer [0, 31]
        :param airco_on: Turns the airco on if True.
        :type airco_on: boolean.
        :returns: dict with 'status'.
        """
        if thermostat_id < 0 or thermostat_id > 31:
            raise ValueError('thermostat_id not in [0, 31]: %d' % thermostat_id)
        modifier = 0 if airco_on else 100
        self._master_controller.set_airco_status_bits(modifier + thermostat_id)
        return {'status': 'OK'}

    def v0_get_airco_status(self):
        # type: () -> Dict[str,Any]
        """ Get the mode of the airco attached to a all thermostats.
        :returns: dict with ASB0-ASB31.
        """
        return self._master_controller.read_airco_status_bits()

    @staticmethod
    def __check_thermostat(thermostat):
        """ :raises ValueError if thermostat not in range [0, 32]. """
        if thermostat not in range(0, 32):
            raise ValueError('Thermostat not in [0,32]: %d' % thermostat)

    def set_current_setpoint(self, thermostat_number, temperature=None, heating_temperature=None, cooling_temperature=None):
        # type: (int, Optional[float], Optional[float], Optional[float]) -> None
        """ Set the current setpoint of a thermostat. """
        if temperature is None:
            temperature = heating_temperature
        if temperature is None:
            temperature = cooling_temperature

        self.__check_thermostat(thermostat_number)
        self._master_controller.write_thermostat_setpoint(thermostat_number, temperature)

<<<<<<< HEAD
        self.invalidate_cache(Observer.Types.THERMOSTATS)
        self.increase_interval(Observer.Types.THERMOSTATS, interval=2, window=10)
=======
        self.invalidate_cache(THERMOSTATS)
        self.increase_interval(THERMOSTATS, interval=2, window=10)
        return {'status': 'OK'}
>>>>>>> dad54ade

    def _monitor(self):
        # type: () -> None
        """ Monitors certain system states to detect changes without events """
        try:
            # Refresh if required
            if self._thermostats_last_updated + self._thermostats_interval < time.time():
                self._refresh_thermostats()
            # Restore interval if required
            if self._thermostats_restore < time.time():
                self._thermostats_interval = self._thermostats_original_interval
        except CommunicationTimedOutException:
            logger.error('Got communication timeout during thermostat monitoring, waiting 10 seconds.')
            raise DaemonThreadWait

    def _refresh_thermostats(self):
        # type: () -> None
        """
        Get basic information about all thermostats and pushes it in to the Thermostat Status tracker
        """

        def get_automatic_setpoint(_mode):
            _automatic = bool(_mode & 1 << 3)
            return _automatic, 0 if _automatic else (_mode & 0b00000111)

        try:
            thermostat_info = self._master_controller.get_thermostats()
            thermostat_mode = self._master_controller.get_thermostat_modes()
            aircos = self._master_controller.read_airco_status_bits()
        except CommunicationFailure:
            return

        status = {state.id: state for state in self._output_controller.get_output_statuses()}  # type: Dict[int,OutputStateDTO]

        mode = thermostat_info['mode']
        thermostats_on = bool(mode & 1 << 7)
        cooling = bool(mode & 1 << 4)
        automatic, setpoint = get_automatic_setpoint(thermostat_mode['mode0'])

        try:
            if cooling:
                self._thermostats_config = {thermostat.id: thermostat
                                            for thermostat in self.load_cooling_thermostats()}
            else:
                self._thermostats_config = {thermostat.id: thermostat
                                            for thermostat in self.load_heating_thermostats()}
        except CommunicationFailure:
            return

        thermostats = []
        for thermostat_id in range(32):
            thermostat_dto = self._thermostats_config[thermostat_id]  # type: ThermostatDTO
            if thermostat_dto.in_use:
                t_mode = thermostat_mode['mode{0}'.format(thermostat_id)]
                t_automatic, t_setpoint = get_automatic_setpoint(t_mode)
                thermostat = {'id': thermostat_id,
                              'act': thermostat_info['tmp{0}'.format(thermostat_id)].get_temperature(),
                              'csetp': thermostat_info['setp{0}'.format(thermostat_id)].get_temperature(),
                              'outside': thermostat_info['outside'].get_temperature(),
                              'mode': t_mode,
                              'automatic': t_automatic,
                              'setpoint': t_setpoint,
                              'name': thermostat_dto.name,
                              'sensor_nr': thermostat_dto.sensor,
                              'airco': aircos['ASB{0}'.format(thermostat_id)]}
                for output in [0, 1]:
                    output_id = getattr(thermostat_dto, 'output{0}'.format(output))
                    output_state_dto = status.get(output_id)
                    if output_id is not None and output_state_dto is not None and output_state_dto.status:
                        thermostat['output{0}'.format(output)] = output_state_dto.dimmer
                    else:
                        thermostat['output{0}'.format(output)] = 0
                thermostats.append(thermostat)

        self._thermostat_status.full_update({'thermostats_on': thermostats_on,
                                             'automatic': automatic,
                                             'setpoint': setpoint,
                                             'cooling': cooling,
                                             'status': thermostats})
        self._thermostats_last_updated = time.time()

    def get_thermostat_status(self):
        # type: () -> ThermostatGroupStatusDTO
        """ Returns thermostat information """
        self._refresh_thermostats()  # Always return the latest information
        master_status = self._thermostat_status.get_thermostats()
        return ThermostatGroupStatusDTO(id=0,
                                        on=master_status['thermostats_on'],
                                        automatic=master_status['automatic'],
                                        setpoint=master_status['setpoint'],
                                        cooling=master_status['cooling'],
                                        statusses=[ThermostatStatusDTO(id=thermostat['id'],
                                                                       actual_temperature=thermostat['act'],
                                                                       setpoint_temperature=thermostat['csetp'],
                                                                       outside_temperature=thermostat['outside'],
                                                                       mode=thermostat['mode'],
                                                                       automatic=thermostat['automatic'],
                                                                       setpoint=thermostat['setpoint'],
                                                                       name=thermostat['name'],
                                                                       sensor_id=thermostat['sensor_nr'],
                                                                       airco=thermostat['airco'],
                                                                       output_0_level=thermostat['output0'],
                                                                       output_1_level=thermostat['output1'])
                                                   for thermostat in master_status['status']])
        return self._thermostat_status.get_thermostats()<|MERGE_RESOLUTION|>--- conflicted
+++ resolved
@@ -311,19 +311,11 @@
         """ Get the thermostat group. """
         return self._master_controller.load_thermostat_group()
 
-<<<<<<< HEAD
     def save_thermostat_group(self, thermostat_group):
         # type: (Tuple[ThermostatGroupDTO, List[str]]) -> None
         """ Set the thermostat group. """
         self._master_controller.save_thermostat_group(thermostat_group)
-        self.invalidate_cache(Observer.Types.THERMOSTATS)
-=======
-        :param config: The global_thermostat_configuration to set
-        :type config: global_thermostat_configuration dict: contains 'outside_sensor' (Byte), 'pump_delay' (Byte), 'switch_to_cooling_output_0' (Byte), 'switch_to_cooling_output_1' (Byte), 'switch_to_cooling_output_2' (Byte), 'switch_to_cooling_output_3' (Byte), 'switch_to_cooling_value_0' (Byte), 'switch_to_cooling_value_1' (Byte), 'switch_to_cooling_value_2' (Byte), 'switch_to_cooling_value_3' (Byte), 'switch_to_heating_output_0' (Byte), 'switch_to_heating_output_1' (Byte), 'switch_to_heating_output_2' (Byte), 'switch_to_heating_output_3' (Byte), 'switch_to_heating_value_0' (Byte), 'switch_to_heating_value_1' (Byte), 'switch_to_heating_value_2' (Byte), 'switch_to_heating_value_3' (Byte), 'threshold_temp' (Temp)
-        """
-        self._master_controller.set_global_thermostat_configuration(config)
         self.invalidate_cache(THERMOSTATS)
->>>>>>> dad54ade
 
     def v0_get_pump_group_configuration(self, pump_group_id, fields=None):
         # type: (int, Optional[List[str]]) -> Dict[str,Any]
@@ -415,14 +407,8 @@
         if automatic is False and setpoint is not None and 3 <= setpoint <= 5:
             self._master_controller.set_thermostat_all_setpoints(setpoint)
 
-<<<<<<< HEAD
-        self.invalidate_cache(Observer.Types.THERMOSTATS)
-        self.increase_interval(Observer.Types.THERMOSTATS, interval=2, window=10)
-=======
         self.invalidate_cache(THERMOSTATS)
         self.increase_interval(THERMOSTATS, interval=2, window=10)
-        return {'status': 'OK'}
->>>>>>> dad54ade
 
     def set_per_thermostat_mode(self, thermostat_id, automatic, setpoint):
         # type: (int, bool, int) -> None
@@ -439,14 +425,8 @@
             self._master_controller.set_thermostat_tenant_manual(thermostat_id)
             self._master_controller.set_thermostat_setpoint(thermostat_id, setpoint)
 
-<<<<<<< HEAD
-        self.invalidate_cache(Observer.Types.THERMOSTATS)
-        self.increase_interval(Observer.Types.THERMOSTATS, interval=2, window=10)
-=======
         self.invalidate_cache(THERMOSTATS)
         self.increase_interval(THERMOSTATS, interval=2, window=10)
-        return {'status': 'OK'}
->>>>>>> dad54ade
 
     def v0_set_airco_status(self, thermostat_id, airco_on):
         # type: (int, bool) -> Dict[str,Any]
@@ -487,14 +467,8 @@
         self.__check_thermostat(thermostat_number)
         self._master_controller.write_thermostat_setpoint(thermostat_number, temperature)
 
-<<<<<<< HEAD
-        self.invalidate_cache(Observer.Types.THERMOSTATS)
-        self.increase_interval(Observer.Types.THERMOSTATS, interval=2, window=10)
-=======
         self.invalidate_cache(THERMOSTATS)
         self.increase_interval(THERMOSTATS, interval=2, window=10)
-        return {'status': 'OK'}
->>>>>>> dad54ade
 
     def _monitor(self):
         # type: () -> None
