<<<<<<< HEAD
from __future__ import absolute_import
=======
# Copyright (C) 2020 OpenMotics BV
#
# This program is free software: you can redistribute it and/or modify
# it under the terms of the GNU Affero General Public License as
# published by the Free Software Foundation, either version 3 of the
# License, or (at your option) any later version.
#
# This program is distributed in the hope that it will be useful,
# but WITHOUT ANY WARRANTY; without even the implied warranty of
# MERCHANTABILITY or FITNESS FOR A PARTICULAR PURPOSE.  See the
# GNU Affero General Public License for more details.
#
# You should have received a copy of the GNU Affero General Public License
# along with this program.  If not, see <http://www.gnu.org/licenses/>.

>>>>>>> 001cd054
import logging
import time

from toolbox import Toolbox
from bus.om_bus_events import OMBusEvents
from gateway.daemon_thread import DaemonThread, DaemonThreadWait
from gateway.events import GatewayEvent
from gateway.hal.master_controller_classic import MasterClassicController
from gateway.observer import Observer
from gateway.dto import (
    ThermostatDTO
)
from gateway.thermostat.master.thermostat_status_master import (
    ThermostatStatusMaster
)
from gateway.thermostat.thermostat_controller import ThermostatController
from ioc import INJECTED, Inject, Injectable, Singleton
from master import master_api
from master.eeprom_models import (
    GlobalThermostatConfiguration,
    PumpGroupConfiguration, CoolingPumpGroupConfiguration,
    GlobalRTD10Configuration, RTD10CoolingConfiguration, RTD10HeatingConfiguration
)
from master.master_communicator import CommunicationTimedOutException
from six.moves import range

if False:  # MYPY
    from typing import List, Tuple, Dict

logger = logging.getLogger("openmotics")


@Injectable.named('thermostat_controller')
@Singleton
class ThermostatControllerMaster(ThermostatController):

    @Inject
    def __init__(self, gateway_api=INJECTED, message_client=INJECTED, observer=INJECTED,
                 master_communicator=INJECTED, eeprom_controller=INJECTED, master_controller=INJECTED):
        super(ThermostatControllerMaster, self).__init__(gateway_api, message_client, observer)
        self._eeprom_controller = eeprom_controller
        self._master_communicator = master_communicator
        self._master_controller = master_controller  # type: MasterClassicController

        self._monitor_thread = DaemonThread(name='ThermostatControllerMaster monitor',
                                            target=self._monitor,
                                            interval=30, delay=10)

        self._thermostat_status = ThermostatStatusMaster(on_thermostat_change=self._thermostat_changed,
                                                         on_thermostat_group_change=self._thermostat_group_changed)
        self._thermostats_original_interval = 30
        self._thermostats_interval = self._thermostats_original_interval
        self._thermostats_last_updated = 0
        self._thermostats_restore = 0
        self._thermostats_config = {}  # type: Dict[int, ThermostatDTO]

    def start(self):
        # type: () -> None
        self._monitor_thread.start()

    def stop(self):
        # type: () -> None
        self._monitor_thread.stop()

    def _thermostat_changed(self, thermostat_id, status):
        """ Executed by the Thermostat Status tracker when an output changed state """
        self._message_client.send_event(OMBusEvents.THERMOSTAT_CHANGE, {'id': thermostat_id})
        location = {'room_id': Toolbox.denonify(self._thermostats_config[thermostat_id].room, 255)}
        for callback in self._event_subscriptions:
            callback(GatewayEvent(event_type=GatewayEvent.Types.THERMOSTAT_CHANGE,
                                  data={'id': thermostat_id,
                                        'status': {'preset': status['preset'],
                                                   'current_setpoint': status['current_setpoint'],
                                                   'actual_temperature': status['actual_temperature'],
                                                   'output_0': status['output_0'],
                                                   'output_1': status['output_1']},
                                        'location': location}))

    def _thermostat_group_changed(self, status):
        self._message_client.send_event(OMBusEvents.THERMOSTAT_CHANGE, {'id': None})
        for callback in self._event_subscriptions:
            callback(GatewayEvent(event_type=GatewayEvent.Types.THERMOSTAT_GROUP_CHANGE,
                                  data={'id': 0,
                                        'status': {'state': status['state'],
                                                   'mode': status['mode']},
                                        'location': {}}))

    @staticmethod
    def check_basic_action(ret_dict):
        """ Checks if the response is 'OK', throws a ValueError otherwise. """
        if ret_dict['resp'] != 'OK':
            raise ValueError('Basic action did not return OK.')

    def increase_interval(self, object_type, interval, window):
        """ Increases a certain interval to a new setting for a given amount of time """
        if object_type == Observer.Types.THERMOSTATS:
            self._thermostats_interval = interval
            self._thermostats_restore = time.time() + window

    def invalidate_cache(self, object_type=None):
        """
        Triggered when an external service knows certain settings might be changed in the background.
        For example: maintenance mode or module discovery
        """
        if object_type is None or object_type == Observer.Types.THERMOSTATS:
            self._thermostats_last_updated = 0

    ################################
    # New API
    ################################

    def get_current_preset(self, thermostat_number):
        raise NotImplementedError()

    def set_current_preset(self, thermostat_number, preset_name):
        raise NotImplementedError()

    def set_current_setpoint(self, thermostat_number, heating_temperature, cooling_temperature):
        raise NotImplementedError()

    ################################
    # Legacy API
    ################################

    def load_heating_thermostat(self, thermostat_id):  # type: (int) -> ThermostatDTO
        return self._master_controller.load_heating_thermostat(thermostat_id)

    def load_heating_thermostats(self):  # type: () -> List[ThermostatDTO]
        return self._master_controller.load_heating_thermostats()

    def save_heating_thermostats(self, thermostats):  # type: (List[Tuple[ThermostatDTO, List[str]]]) -> None
        self._master_controller.save_heating_thermostats(thermostats)
        self.invalidate_cache(Observer.Types.THERMOSTATS)

    def load_cooling_thermostat(self, thermostat_id):  # type: (int) -> ThermostatDTO
        return self._master_controller.load_cooling_thermostat(thermostat_id)

    def load_cooling_thermostats(self):  # type: () -> List[ThermostatDTO]
        return self._master_controller.load_cooling_thermostats()

    def save_cooling_thermostats(self, thermostats):  # type: (List[Tuple[ThermostatDTO, List[str]]]) -> None
        self._master_controller.save_cooling_thermostats(thermostats)
        self.invalidate_cache(Observer.Types.THERMOSTATS)

    def v0_get_cooling_pump_group_configuration(self, pump_group_id, fields=None):
        """
        Get a specific cooling_pump_group_configuration defined by its id.

        :param pump_group_id: The id of the cooling_pump_group_configuration
        :type pump_group_id: Id
        :param fields: The field of the cooling_pump_group_configuration to get. (None gets all fields)
        :type fields: List of strings
        :returns: cooling_pump_group_configuration dict: contains 'id' (Id), 'outputs' (CSV[32]), 'room' (Byte)
        """
        return self._eeprom_controller.read(CoolingPumpGroupConfiguration, pump_group_id, fields).serialize()

    def v0_get_cooling_pump_group_configurations(self, fields=None):
        """
        Get all cooling_pump_group_configurations.

        :param fields: The field of the cooling_pump_group_configuration to get. (None gets all fields)
        :type fields: List of strings
        :returns: list of cooling_pump_group_configuration dict: contains 'id' (Id), 'outputs' (CSV[32]), 'room' (Byte)
        """
        return [o.serialize() for o in self._eeprom_controller.read_all(CoolingPumpGroupConfiguration, fields)]

    def v0_set_cooling_pump_group_configuration(self, config):
        """
        Set one cooling_pump_group_configuration.

        :param config: The cooling_pump_group_configuration to set
        :type config: cooling_pump_group_configuration dict: contains 'id' (Id), 'outputs' (CSV[32]), 'room' (Byte)
        """
        self._eeprom_controller.write(CoolingPumpGroupConfiguration.deserialize(config))

    def v0_set_cooling_pump_group_configurations(self, config):
        """
        Set multiple cooling_pump_group_configurations.

        :param config: The list of cooling_pump_group_configurations to set
        :type config: list of cooling_pump_group_configuration dict: contains 'id' (Id), 'outputs' (CSV[32]), 'room' (Byte)
        """
        self._eeprom_controller.write_batch([CoolingPumpGroupConfiguration.deserialize(o) for o in config])

    def v0_get_global_rtd10_configuration(self, fields=None):
        """
        Get the global_rtd10_configuration.

        :param fields: The field of the global_rtd10_configuration to get. (None gets all fields)
        :type fields: List of strings
        :returns: global_rtd10_configuration dict: contains 'output_value_cooling_16' (Byte), 'output_value_cooling_16_5' (Byte), 'output_value_cooling_17' (Byte), 'output_value_cooling_17_5' (Byte), 'output_value_cooling_18' (Byte), 'output_value_cooling_18_5' (Byte), 'output_value_cooling_19' (Byte), 'output_value_cooling_19_5' (Byte), 'output_value_cooling_20' (Byte), 'output_value_cooling_20_5' (Byte), 'output_value_cooling_21' (Byte), 'output_value_cooling_21_5' (Byte), 'output_value_cooling_22' (Byte), 'output_value_cooling_22_5' (Byte), 'output_value_cooling_23' (Byte), 'output_value_cooling_23_5' (Byte), 'output_value_cooling_24' (Byte), 'output_value_heating_16' (Byte), 'output_value_heating_16_5' (Byte), 'output_value_heating_17' (Byte), 'output_value_heating_17_5' (Byte), 'output_value_heating_18' (Byte), 'output_value_heating_18_5' (Byte), 'output_value_heating_19' (Byte), 'output_value_heating_19_5' (Byte), 'output_value_heating_20' (Byte), 'output_value_heating_20_5' (Byte), 'output_value_heating_21' (Byte), 'output_value_heating_21_5' (Byte), 'output_value_heating_22' (Byte), 'output_value_heating_22_5' (Byte), 'output_value_heating_23' (Byte), 'output_value_heating_23_5' (Byte), 'output_value_heating_24' (Byte)
        """
        return self._eeprom_controller.read(GlobalRTD10Configuration, fields).serialize()

    def v0_set_global_rtd10_configuration(self, config):
        """
        Set the global_rtd10_configuration.

        :param config: The global_rtd10_configuration to set
        :type config: global_rtd10_configuration dict: contains 'output_value_cooling_16' (Byte), 'output_value_cooling_16_5' (Byte), 'output_value_cooling_17' (Byte), 'output_value_cooling_17_5' (Byte), 'output_value_cooling_18' (Byte), 'output_value_cooling_18_5' (Byte), 'output_value_cooling_19' (Byte), 'output_value_cooling_19_5' (Byte), 'output_value_cooling_20' (Byte), 'output_value_cooling_20_5' (Byte), 'output_value_cooling_21' (Byte), 'output_value_cooling_21_5' (Byte), 'output_value_cooling_22' (Byte), 'output_value_cooling_22_5' (Byte), 'output_value_cooling_23' (Byte), 'output_value_cooling_23_5' (Byte), 'output_value_cooling_24' (Byte), 'output_value_heating_16' (Byte), 'output_value_heating_16_5' (Byte), 'output_value_heating_17' (Byte), 'output_value_heating_17_5' (Byte), 'output_value_heating_18' (Byte), 'output_value_heating_18_5' (Byte), 'output_value_heating_19' (Byte), 'output_value_heating_19_5' (Byte), 'output_value_heating_20' (Byte), 'output_value_heating_20_5' (Byte), 'output_value_heating_21' (Byte), 'output_value_heating_21_5' (Byte), 'output_value_heating_22' (Byte), 'output_value_heating_22_5' (Byte), 'output_value_heating_23' (Byte), 'output_value_heating_23_5' (Byte), 'output_value_heating_24' (Byte)
        """
        self._eeprom_controller.write(GlobalRTD10Configuration.deserialize(config))

    def v0_get_rtd10_heating_configuration(self, heating_id, fields=None):
        """
        Get a specific rtd10_heating_configuration defined by its id.

        :param heating_id: The id of the rtd10_heating_configuration
        :type heating_id: Id
        :param fields: The field of the rtd10_heating_configuration to get. (None gets all fields)
        :type fields: List of strings
        :returns: rtd10_heating_configuration dict: contains 'id' (Id), 'mode_output' (Byte), 'mode_value' (Byte), 'on_off_output' (Byte), 'poke_angle_output' (Byte), 'poke_angle_value' (Byte), 'room' (Byte), 'temp_setpoint_output' (Byte), 'ventilation_speed_output' (Byte), 'ventilation_speed_value' (Byte)
        """
        return self._eeprom_controller.read(RTD10HeatingConfiguration, heating_id, fields).serialize()

    def v0_get_rtd10_heating_configurations(self, fields=None):
        """
        Get all rtd10_heating_configurations.

        :param fields: The field of the rtd10_heating_configuration to get. (None gets all fields)
        :type fields: List of strings
        :returns: list of rtd10_heating_configuration dict: contains 'id' (Id), 'mode_output' (Byte), 'mode_value' (Byte), 'on_off_output' (Byte), 'poke_angle_output' (Byte), 'poke_angle_value' (Byte), 'room' (Byte), 'temp_setpoint_output' (Byte), 'ventilation_speed_output' (Byte), 'ventilation_speed_value' (Byte)
        """
        return [o.serialize() for o in self._eeprom_controller.read_all(RTD10HeatingConfiguration, fields)]

    def v0_set_rtd10_heating_configuration(self, config):
        """
        Set one rtd10_heating_configuration.

        :param config: The rtd10_heating_configuration to set
        :type config: rtd10_heating_configuration dict: contains 'id' (Id), 'mode_output' (Byte), 'mode_value' (Byte), 'on_off_output' (Byte), 'poke_angle_output' (Byte), 'poke_angle_value' (Byte), 'room' (Byte), 'temp_setpoint_output' (Byte), 'ventilation_speed_output' (Byte), 'ventilation_speed_value' (Byte)
        """
        self._eeprom_controller.write(RTD10HeatingConfiguration.deserialize(config))

    def v0_set_rtd10_heating_configurations(self, config):
        """
        Set multiple rtd10_heating_configurations.

        :param config: The list of rtd10_heating_configurations to set
        :type config: list of rtd10_heating_configuration dict: contains 'id' (Id), 'mode_output' (Byte), 'mode_value' (Byte), 'on_off_output' (Byte), 'poke_angle_output' (Byte), 'poke_angle_value' (Byte), 'room' (Byte), 'temp_setpoint_output' (Byte), 'ventilation_speed_output' (Byte), 'ventilation_speed_value' (Byte)
        """
        self._eeprom_controller.write_batch([RTD10HeatingConfiguration.deserialize(o) for o in config])

    def v0_get_rtd10_cooling_configuration(self, cooling_id, fields=None):
        """
        Get a specific rtd10_cooling_configuration defined by its id.

        :param cooling_id: The id of the rtd10_cooling_configuration
        :type cooling_id: Id
        :param fields: The field of the rtd10_cooling_configuration to get. (None gets all fields)
        :type fields: List of strings
        :returns: rtd10_cooling_configuration dict: contains 'id' (Id), 'mode_output' (Byte), 'mode_value' (Byte), 'on_off_output' (Byte), 'poke_angle_output' (Byte), 'poke_angle_value' (Byte), 'room' (Byte), 'temp_setpoint_output' (Byte), 'ventilation_speed_output' (Byte), 'ventilation_speed_value' (Byte)
        """
        return self._eeprom_controller.read(RTD10CoolingConfiguration, cooling_id, fields).serialize()

    def v0_get_rtd10_cooling_configurations(self, fields=None):
        """
        Get all rtd10_cooling_configurations.

        :param fields: The field of the rtd10_cooling_configuration to get. (None gets all fields)
        :type fields: List of strings
        :returns: list of rtd10_cooling_configuration dict: contains 'id' (Id), 'mode_output' (Byte), 'mode_value' (Byte), 'on_off_output' (Byte), 'poke_angle_output' (Byte), 'poke_angle_value' (Byte), 'room' (Byte), 'temp_setpoint_output' (Byte), 'ventilation_speed_output' (Byte), 'ventilation_speed_value' (Byte)
        """
        return [o.serialize() for o in self._eeprom_controller.read_all(RTD10CoolingConfiguration, fields)]

    def v0_set_rtd10_cooling_configuration(self, config):
        """
        Set one rtd10_cooling_configuration.

        :param config: The rtd10_cooling_configuration to set
        :type config: rtd10_cooling_configuration dict: contains 'id' (Id), 'mode_output' (Byte), 'mode_value' (Byte), 'on_off_output' (Byte), 'poke_angle_output' (Byte), 'poke_angle_value' (Byte), 'room' (Byte), 'temp_setpoint_output' (Byte), 'ventilation_speed_output' (Byte), 'ventilation_speed_value' (Byte)
        """
        self._eeprom_controller.write(RTD10CoolingConfiguration.deserialize(config))

    def v0_set_rtd10_cooling_configurations(self, config):
        """
        Set multiple rtd10_cooling_configurations.

        :param config: The list of rtd10_cooling_configurations to set
        :type config: list of rtd10_cooling_configuration dict: contains 'id' (Id), 'mode_output' (Byte), 'mode_value' (Byte), 'on_off_output' (Byte), 'poke_angle_output' (Byte), 'poke_angle_value' (Byte), 'room' (Byte), 'temp_setpoint_output' (Byte), 'ventilation_speed_output' (Byte), 'ventilation_speed_value' (Byte)
        """
        self._eeprom_controller.write_batch([RTD10CoolingConfiguration.deserialize(o) for o in config])

    def v0_get_global_thermostat_configuration(self, fields=None):
        """
        Get the global_thermostat_configuration.

        :param fields: The field of the global_thermostat_configuration to get. (None gets all fields)
        :type fields: List of strings
        :returns: global_thermostat_configuration dict: contains 'outside_sensor' (Byte), 'pump_delay' (Byte), 'switch_to_cooling_output_0' (Byte), 'switch_to_cooling_output_1' (Byte), 'switch_to_cooling_output_2' (Byte), 'switch_to_cooling_output_3' (Byte), 'switch_to_cooling_value_0' (Byte), 'switch_to_cooling_value_1' (Byte), 'switch_to_cooling_value_2' (Byte), 'switch_to_cooling_value_3' (Byte), 'switch_to_heating_output_0' (Byte), 'switch_to_heating_output_1' (Byte), 'switch_to_heating_output_2' (Byte), 'switch_to_heating_output_3' (Byte), 'switch_to_heating_value_0' (Byte), 'switch_to_heating_value_1' (Byte), 'switch_to_heating_value_2' (Byte), 'switch_to_heating_value_3' (Byte), 'threshold_temp' (Temp)
        """
        return self._eeprom_controller.read(GlobalThermostatConfiguration, fields).serialize()

    def v0_set_global_thermostat_configuration(self, config):
        """
        Set the global_thermostat_configuration.

        :param config: The global_thermostat_configuration to set
        :type config: global_thermostat_configuration dict: contains 'outside_sensor' (Byte), 'pump_delay' (Byte), 'switch_to_cooling_output_0' (Byte), 'switch_to_cooling_output_1' (Byte), 'switch_to_cooling_output_2' (Byte), 'switch_to_cooling_output_3' (Byte), 'switch_to_cooling_value_0' (Byte), 'switch_to_cooling_value_1' (Byte), 'switch_to_cooling_value_2' (Byte), 'switch_to_cooling_value_3' (Byte), 'switch_to_heating_output_0' (Byte), 'switch_to_heating_output_1' (Byte), 'switch_to_heating_output_2' (Byte), 'switch_to_heating_output_3' (Byte), 'switch_to_heating_value_0' (Byte), 'switch_to_heating_value_1' (Byte), 'switch_to_heating_value_2' (Byte), 'switch_to_heating_value_3' (Byte), 'threshold_temp' (Temp)
        """
        if 'outside_sensor' in config:
            if config['outside_sensor'] == 255:
                config['threshold_temp'] = 50  # Works around a master issue where the thermostat would be turned off in case there is no outside sensor.
        self._eeprom_controller.write(GlobalThermostatConfiguration.deserialize(config))
        self.invalidate_cache(Observer.Types.THERMOSTATS)

    def v0_get_pump_group_configuration(self, pump_group_id, fields=None):
        """
        Get a specific pump_group_configuration defined by its id.

        :param pump_group_id: The id of the pump_group_configuration
        :type pump_group_id: Id
        :param fields: The field of the pump_group_configuration to get. (None gets all fields)
        :type fields: List of strings
        :returns: pump_group_configuration dict: contains 'id' (Id), 'outputs' (CSV[32]), 'room' (Byte)
        """
        return self._eeprom_controller.read(PumpGroupConfiguration, pump_group_id, fields).serialize()

    def v0_get_pump_group_configurations(self, fields=None):
        """
        Get all pump_group_configurations.

        :param fields: The field of the pump_group_configuration to get. (None gets all fields)
        :type fields: List of strings
        :returns: list of pump_group_configuration dict: contains 'id' (Id), 'outputs' (CSV[32]), 'room' (Byte)
        """
        return [o.serialize() for o in self._eeprom_controller.read_all(PumpGroupConfiguration, fields)]

    def v0_set_pump_group_configuration(self, config):
        """
        Set one pump_group_configuration.

        :param config: The pump_group_configuration to set
        :type config: pump_group_configuration dict: contains 'id' (Id), 'outputs' (CSV[32]), 'room' (Byte)
        """
        self._eeprom_controller.write(PumpGroupConfiguration.deserialize(config))

    def v0_set_pump_group_configurations(self, config):
        """
        Set multiple pump_group_configurations.

        :param config: The list of pump_group_configurations to set
        :type config: list of pump_group_configuration dict: contains 'id' (Id), 'outputs' (CSV[32]), 'room' (Byte)
        """
        self._eeprom_controller.write_batch([PumpGroupConfiguration.deserialize(o) for o in config])

    def v0_set_thermostat_mode(self, thermostat_on, cooling_mode=False, cooling_on=False, automatic=None, setpoint=None):
        """ Set the mode of the thermostats.
        :param thermostat_on: Whether the thermostats are on
        :type thermostat_on: boolean
        :param cooling_mode: Cooling mode (True) of Heating mode (False)
        :type cooling_mode: boolean | None
        :param cooling_on: Turns cooling ON when set to true.
        :type cooling_on: boolean | None
        :param automatic: Indicates whether the thermostat system should be set to automatic
        :type automatic: boolean | None
        :param setpoint: Requested setpoint (integer 0-5)
        :type setpoint: int | None
        :returns: dict with 'status'
        """
        _ = thermostat_on  # Still accept `thermostat_on` for backwards compatibility

        # Figure out whether the system should be on or off
        set_on = False
        if cooling_mode is True and cooling_on is True:
            set_on = True
        if cooling_mode is False:
            # Heating means threshold based
            global_config = self.v0_get_global_thermostat_configuration()
            outside_sensor = global_config['outside_sensor']
            current_temperatures = self._gateway_api.get_sensors_temperature_status()
            if len(current_temperatures) > outside_sensor:
                current_temperature = current_temperatures[outside_sensor]
                set_on = global_config['threshold_temp'] > current_temperature
            else:
                set_on = True

        # Calculate and set the global mode
        mode = 0
        mode |= (1 if set_on is True else 0) << 7
        mode |= 1 << 6  # multi-tenant mode
        mode |= (1 if cooling_mode else 0) << 4
        if automatic is not None:
            mode |= (1 if automatic else 0) << 3

        self.check_basic_action(self._master_communicator.do_basic_action(
            master_api.BA_THERMOSTAT_MODE, mode
        ))

        # Caclulate and set the cooling/heating mode
        cooling_heating_mode = 0
        if cooling_mode is True:
            cooling_heating_mode = 1 if cooling_on is False else 2

        self.check_basic_action(self._master_communicator.do_basic_action(
            master_api.BA_THERMOSTAT_COOLING_HEATING, cooling_heating_mode
        ))

        # Then, set manual/auto
        if automatic is not None:
            action_number = 1 if automatic is True else 0
            self.check_basic_action(self._master_communicator.do_basic_action(
                master_api.BA_THERMOSTAT_AUTOMATIC, action_number
            ))

        # If manual, set the setpoint if appropriate
        if automatic is False and setpoint is not None and 3 <= setpoint <= 5:
            self.check_basic_action(self._master_communicator.do_basic_action(
                getattr(master_api, 'BA_ALL_SETPOINT_{0}'.format(setpoint)), 0
            ))

        self.invalidate_cache(Observer.Types.THERMOSTATS)
        self.increase_interval(Observer.Types.THERMOSTATS, interval=2, window=10)
        return {'status': 'OK'}

    def v0_set_per_thermostat_mode(self, thermostat_id, automatic, setpoint):
        """ Set the setpoint/mode for a certain thermostat.
        :param thermostat_id: The id of the thermostat.
        :type thermostat_id: Integer [0, 31]
        :param automatic: Automatic mode (True) or Manual mode (False)
        :type automatic: boolean
        :param setpoint: The current setpoint
        :type setpoint: Integer [0, 5]
        :returns: dict with 'status'
        """
        if thermostat_id < 0 or thermostat_id > 31:
            raise ValueError('Thermostat_id not in [0, 31]: %d' % thermostat_id)

        if setpoint < 0 or setpoint > 5:
            raise ValueError('Setpoint not in [0, 5]: %d' % setpoint)

        if automatic:
            self.check_basic_action(self._master_communicator.do_basic_action(
                master_api.BA_THERMOSTAT_TENANT_AUTO, thermostat_id
            ))
        else:
            self.check_basic_action(self._master_communicator.do_basic_action(
                master_api.BA_THERMOSTAT_TENANT_MANUAL, thermostat_id
            ))

            self.check_basic_action(self._master_communicator.do_basic_action(
                getattr(master_api, 'BA_ONE_SETPOINT_{0}'.format(setpoint)), thermostat_id
            ))

        self.invalidate_cache(Observer.Types.THERMOSTATS)
        self.increase_interval(Observer.Types.THERMOSTATS, interval=2, window=10)
        return {'status': 'OK'}

    def v0_set_airco_status(self, thermostat_id, airco_on):
        """ Set the mode of the airco attached to a given thermostat.
        :param thermostat_id: The thermostat id.
        :type thermostat_id: Integer [0, 31]
        :param airco_on: Turns the airco on if True.
        :type airco_on: boolean.
        :returns: dict with 'status'.
        """
        if thermostat_id < 0 or thermostat_id > 31:
            raise ValueError('thermostat_id not in [0, 31]: %d' % thermostat_id)

        modifier = 0 if airco_on else 100

        self.check_basic_action(self._master_communicator.do_basic_action(
            master_api.BA_THERMOSTAT_AIRCO_STATUS, modifier + thermostat_id
        ))

        return {'status': 'OK'}

    def v0_get_airco_status(self):
        """ Get the mode of the airco attached to a all thermostats.
        :returns: dict with ASB0-ASB31.
        """
        return self._master_communicator.do_command(master_api.read_airco_status_bits())

    @staticmethod
    def __check_thermostat(thermostat):
        """ :raises ValueError if thermostat not in range [0, 32]. """
        if thermostat not in list(range(0, 32)):
            raise ValueError('Thermostat not in [0,32]: %d' % thermostat)

    def v0_set_current_setpoint(self, thermostat, temperature):
        """ Set the current setpoint of a thermostat.
        :param thermostat: The id of the thermostat to set
        :type thermostat: Integer [0, 32]
        :param temperature: The temperature to set in degrees Celcius
        :type temperature: float
        :returns: dict with 'thermostat', 'config' and 'temp'
        """
        self.__check_thermostat(thermostat)
        self._master_communicator.do_command(master_api.write_setpoint(), {'thermostat': thermostat,
                                                                           'config': 0,
                                                                           'temp': master_api.Svt.temp(temperature)})

        self.invalidate_cache(Observer.Types.THERMOSTATS)
        self.increase_interval(Observer.Types.THERMOSTATS, interval=2, window=10)
        return {'status': 'OK'}

    def _monitor(self):
        # type: () -> None
        """ Monitors certain system states to detect changes without events """
        try:
            # Refresh if required
            if self._thermostats_last_updated + self._thermostats_interval < time.time():
                self._refresh_thermostats()
            # Restore interval if required
            if self._thermostats_restore < time.time():
                self._thermostats_interval = self._thermostats_original_interval
        except CommunicationTimedOutException:
            logger.error('Got communication timeout during thermostat monitoring, waiting 10 seconds.')
            raise DaemonThreadWait

    def _refresh_thermostats(self):
        """
        Get basic information about all thermostats and pushes it in to the Thermostat Status tracker
        """

        def get_automatic_setpoint(_mode):
            _automatic = bool(_mode & 1 << 3)
            return _automatic, 0 if _automatic else (_mode & 0b00000111)

        thermostat_info = self._master_communicator.do_command(master_api.thermostat_list())
        thermostat_mode = self._master_communicator.do_command(master_api.thermostat_mode_list())
        aircos = self._master_communicator.do_command(master_api.read_airco_status_bits())
        outputs = self._observer.get_outputs()

        mode = thermostat_info['mode']
        thermostats_on = bool(mode & 1 << 7)
        cooling = bool(mode & 1 << 4)
        automatic, setpoint = get_automatic_setpoint(thermostat_mode['mode0'])

        if cooling:
            self._thermostats_config = {thermostat.id: thermostat
                                        for thermostat in self.load_cooling_thermostats()}
        else:
            self._thermostats_config = {thermostat.id: thermostat_info
                                        for thermostat in self.load_heating_thermostats()}

        thermostats = []
        for thermostat_id in range(32):
            config = self._thermostats_config[thermostat_id]
            if (config.sensor <= 31 or config.sensor == 240) and config.output0 <= 240:
                t_mode = thermostat_mode['mode{0}'.format(thermostat_id)]
                t_automatic, t_setpoint = get_automatic_setpoint(t_mode)
                thermostat = {'id': thermostat_id,
                              'act': thermostat_info['tmp{0}'.format(thermostat_id)].get_temperature(),
                              'csetp': thermostat_info['setp{0}'.format(thermostat_id)].get_temperature(),
                              'outside': thermostat_info['outside'].get_temperature(),
                              'mode': t_mode,
                              'automatic': t_automatic,
                              'setpoint': t_setpoint,
                              'name': config.name,
                              'sensor_nr': config.sensor,
                              'airco': aircos['ASB{0}'.format(thermostat_id)]}
                for output in [0, 1]:
                    output_nr = config['output{0}'.format(output)]
                    if output_nr < len(outputs) and outputs[output_nr]['status']:
                        thermostat['output{0}'.format(output)] = outputs[output_nr]['dimmer']
                    else:
                        thermostat['output{0}'.format(output)] = 0
                thermostats.append(thermostat)

        self._thermostat_status.full_update({'thermostats_on': thermostats_on,
                                             'automatic': automatic,
                                             'setpoint': setpoint,
                                             'cooling': cooling,
                                             'status': thermostats})
        self._thermostats_last_updated = time.time()

    def v0_get_thermostat_status(self):
        """ Returns thermostat information """
        self._refresh_thermostats()  # Always return the latest information
        return self._thermostat_status.get_thermostats()<|MERGE_RESOLUTION|>--- conflicted
+++ resolved
@@ -1,6 +1,3 @@
-<<<<<<< HEAD
-from __future__ import absolute_import
-=======
 # Copyright (C) 2020 OpenMotics BV
 #
 # This program is free software: you can redistribute it and/or modify
@@ -16,7 +13,6 @@
 # You should have received a copy of the GNU Affero General Public License
 # along with this program.  If not, see <http://www.gnu.org/licenses/>.
 
->>>>>>> 001cd054
 import logging
 import time
 
@@ -41,7 +37,6 @@
     GlobalRTD10Configuration, RTD10CoolingConfiguration, RTD10HeatingConfiguration
 )
 from master.master_communicator import CommunicationTimedOutException
-from six.moves import range
 
 if False:  # MYPY
     from typing import List, Tuple, Dict
@@ -493,7 +488,7 @@
     @staticmethod
     def __check_thermostat(thermostat):
         """ :raises ValueError if thermostat not in range [0, 32]. """
-        if thermostat not in list(range(0, 32)):
+        if thermostat not in range(0, 32):
             raise ValueError('Thermostat not in [0,32]: %d' % thermostat)
 
     def v0_set_current_setpoint(self, thermostat, temperature):
