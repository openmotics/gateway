# Copyright (C) 2016 OpenMotics BV
#
# This program is free software: you can redistribute it and/or modify
# it under the terms of the GNU Affero General Public License as
# published by the Free Software Foundation, either version 3 of the
# License, or (at your option) any later version.
#
# This program is distributed in the hope that it will be useful,
# but WITHOUT ANY WARRANTY; without even the implied warranty of
# MERCHANTABILITY or FITNESS FOR A PARTICULAR PURPOSE.  See the
# GNU Affero General Public License for more details.
#
# You should have received a copy of the GNU Affero General Public License
# along with this program.  If not, see <http://www.gnu.org/licenses/>.
""" Includes the WebService class """


import base64
import cherrypy
import constants
import logging
import msgpack
import os
import requests
import subprocess
import sys
import threading
import time
import uuid
import ujson as json
from ioc import Injectable, Inject, INJECTED, Singleton
from cherrypy.lib.static import serve_file
from decorator import decorator
from bus.om_bus_events import OMBusEvents
from gateway.shutters import ShutterController
from gateway.maintenance_communicator import InMaintenanceModeException
from power.power_communicator import InAddressModeException
from platform_utils import System
from serial_utils import CommunicationTimedOutException
from gateway.websockets import OMPlugin, OMSocketTool, MetricsSocket, EventsSocket, MaintenanceSocket
from models import Feature

logger = logging.getLogger("openmotics")


class FloatWrapper(float):
    """ Wrapper for float value that limits the number of digits when printed. """

    def __repr__(self):
        return '%.2f' % self


class BadRequestException(Exception):
        pass


def limit_floats(struct):
    """
    Usage: json.dumps(limit_floats(struct)). This limits the number of digits in the json string.
    :param struct: Structure of which floats will be shortended
    """
    if isinstance(struct, (list, tuple)):
        return [limit_floats(element) for element in struct]
    elif isinstance(struct, dict):
        return dict((key, limit_floats(value)) for key, value in struct.items())
    elif isinstance(struct, float):
        return FloatWrapper(struct)
    else:
        return struct


def error_generic(status, message, *args, **kwargs):
    _ = args, kwargs
    cherrypy.response.headers["Content-Type"] = "application/json"
    cherrypy.response.status = status
    return json.dumps({"success": False, "msg": message})


def error_unexpected():
    cherrypy.response.headers["Content-Type"] = "application/json"
    cherrypy.response.status = 500  # Internal Server Error
    return json.dumps({"success": False, "msg": "unknown_error"})


cherrypy.config.update({'error_page.404': error_generic,
                        'error_page.401': error_generic,
                        'error_page.503': error_generic,
                        'request.error_response': error_unexpected})


def params_parser(params, param_types):
    for key in set(params).intersection(set(param_types)):
        value = params[key]
        if value is None:
            continue
        if isinstance(value, basestring) and value.lower() in ['null', 'none', '']:
            params[key] = None
        else:
            if isinstance(param_types[key], list):
                if value not in param_types[key]:
                    raise ValueError('Value has invalid value')
            elif param_types[key] == bool:
                params[key] = str(value).lower() not in ['false', '0', '0.0', 'no']
            elif param_types[key] == 'json':
                params[key] = json.loads(value)
            elif param_types[key] == int:
                # Double convertion. Params come in as strings, and int('0.0') fails, while int(float('0.0')) works as expected
                params[key] = int(float(value))
            else:
                params[key] = param_types[key](value)


def params_handler(**kwargs):
    """ Convert specified request params. """
    request = cherrypy.request
    try:
        params_parser(request.params, kwargs)
    except ValueError:
        cherrypy.response.headers['Content-Type'] = 'application/json'
        cherrypy.response.status = 406  # No Acceptable
        cherrypy.response.body = json.dumps({'success': False,
                                             'msg': 'invalid_parameters'})
        request.handler = None


def timestamp_handler():
    request = cherrypy.request
    if 'fe_time' in request.params:
        del request.params["fe_time"]


def cors_handler():
    if cherrypy.request.method == 'OPTIONS':
        cherrypy.request.handler = None
    cherrypy.response.headers['Access-Control-Allow-Origin'] = '*'
    cherrypy.response.headers['Access-Control-Allow-Headers'] = 'Authorization'
    cherrypy.response.headers['Access-Control-Allow-Methods'] = 'GET'


def authentication_handler(pass_token=False):
    request = cherrypy.request
    if request.method == 'OPTIONS':
        return
    try:
        token = None
        if 'token' in request.params:
            token = request.params.pop('token')
        if token is None:
            header = request.headers.get('Authorization')
            if header is not None and 'Bearer ' in header:
                token = header.replace('Bearer ', '')
        if token is None:
            header = request.headers.get('Sec-WebSocket-Protocol')
            if header is not None and 'authorization.bearer.' in header:
                unpadded_base64_token = header.replace('authorization.bearer.', '')
                base64_token = unpadded_base64_token + '=' * (-len(unpadded_base64_token) % 4)
                try:
                    token = base64.decodestring(base64_token).decode('utf-8')
                except Exception:
                    pass
        _self = request.handler.callable.__self__
        if request.remote.ip != '127.0.0.1':
            check_token = _self._user_controller.check_token if hasattr(_self, '_user_controller') else _self.webinterface.check_token
            if not check_token(token):
                raise RuntimeError()
        if pass_token is True:
            request.params['token'] = token
    except Exception:
        cherrypy.response.headers['Content-Type'] = 'application/json'
        cherrypy.response.status = 401  # Unauthorized
        cherrypy.response.body = '"invalid_token"'
        request.handler = None


cherrypy.tools.timestamp_filter = cherrypy.Tool('before_handler', timestamp_handler)
cherrypy.tools.cors = cherrypy.Tool('before_handler', cors_handler, priority=10)
cherrypy.tools.authenticated = cherrypy.Tool('before_handler', authentication_handler)
cherrypy.tools.params = cherrypy.Tool('before_handler', params_handler)


@decorator
def _openmotics_api(f, *args, **kwargs):
    start = time.time()
    timings = {}
    status = 200  # OK
    try:
        return_data = f(*args, **kwargs)
        data = limit_floats(dict({'success': True}.items() + return_data.items()))
    except cherrypy.HTTPError as ex:
        status = ex.status
        data = {'success': False, 'msg': ex._message}
    except (InMaintenanceModeException, InAddressModeException):
        status = 503  # Service Unavailable
        data = {'success': False, 'msg': 'maintenance_mode'}
    except CommunicationTimedOutException:
        logger.error('Communication timeout during API call %s', f.__name__)
        status = 200  # OK
        data = {'success': False, 'msg': 'Internal communication timeout'}
    except Exception as ex:
        logger.exception('Unexpected error during API call %s', f.__name__)
        status = 200  # OK
        data = {'success': False, 'msg': str(ex)}
    timings['process'] = ('Processing', time.time() - start)
    serialization_start = time.time()
    contents = json.dumps(data)
    timings['serialization'] = 'Serialization', time.time() - serialization_start
    cherrypy.response.headers['Content-Type'] = 'application/json'
    cherrypy.response.headers['Server-Timing'] = ','.join(['{0}={1}; "{2}"'.format(key, value[1] * 1000, value[0])
                                                           for key, value in timings.iteritems()])
    if hasattr(f, 'deprecated') and f.deprecated is not None:
        cherrypy.response.headers['Warning'] = 'Warning: 299 - "Deprecated, replaced by: {0}"'.format(f.deprecated)
    cherrypy.response.status = status
    return contents


def openmotics_api(auth=False, check=None, pass_token=False, plugin_exposed=True, deprecated=None):
    def wrapper(func):
        func.deprecated = deprecated
        func = _openmotics_api(func)
        if auth is True:
            func = cherrypy.tools.authenticated(pass_token=pass_token)(func)
        if check is not None:
            func = cherrypy.tools.params(**check)(func)
        func.exposed = True
        func.plugin_exposed = plugin_exposed
        func.check = check
        return func
    return wrapper


def types(**kwargs):
    return kwargs


@Injectable.named('web_interface')
@Singleton
class WebInterface(object):
    """ This class defines the web interface served by cherrypy. """

    @Inject
    def __init__(self, user_controller=INJECTED, gateway_api=INJECTED, maintenance_controller=INJECTED,
                 message_client=INJECTED, configuration_controller=INJECTED, scheduling_controller=INJECTED,
                 thermostat_controller=INJECTED):
        """
        Constructor for the WebInterface.

        :type user_controller: gateway.users.UserController
        :type gateway_api: gateway.gateway_api.GatewayApi
        :type maintenance_controller: gateway.hal.maintenance_controller.MaintenanceController
        :type message_client: bus.om_bus_client.MessageClient
        :type configuration_controller: gateway.config.ConfigController
        :type scheduling_controller: gateway.scheduling.SchedulingController
        :type thermostat_controller: gateway.thermostat.thermostat_controller.ThermostatController
        """
        self._user_controller = user_controller
        self._config_controller = configuration_controller
        self._scheduling_controller = scheduling_controller
        self._thermostat_controller = thermostat_controller
        self._plugin_controller = None

        self._gateway_api = gateway_api
        self._maintenance_controller = maintenance_controller
        self._message_client = message_client
        self._plugin_controller = None
        self._metrics_collector = None
        self._metrics_controller = None

        self._ws_metrics_registered = False
        self._power_dirty = False

    def in_authorized_mode(self):
        return self._message_client.get_state('led_service', {}).get('authorized_mode', False)

    def distribute_metric(self, metric):
        try:
            answers = cherrypy.engine.publish('get-metrics-receivers')
            if not answers:
                return
            receivers = answers.pop()
            for client_id in receivers.keys():
                receiver_info = receivers.get(client_id)
                if receiver_info is None:
                    continue
                try:
                    if cherrypy.request.remote.ip != '127.0.0.1' and not self._user_controller.check_token(receiver_info['token']):
                        raise cherrypy.HTTPError(401, 'invalid_token')
                    sources = self._metrics_controller.get_filter('source', receiver_info['source'])
                    metric_types = self._metrics_controller.get_filter('metric_type', receiver_info['metric_type'])
                    if metric['source'] in sources and metric['type'] in metric_types:
                        receiver_info['socket'].send(msgpack.dumps(metric), binary=True)
                except cherrypy.HTTPError as ex:  # As might be caught from the `check_token` function
                    receiver_info['socket'].close(ex.code, ex.message)
                except Exception as ex:
                    logger.error('Failed to distribute metrics to WebSocket: %s', ex)
                    cherrypy.engine.publish('remove-metrics-receiver', client_id)
        except Exception as ex:
            logger.error('Failed to distribute metrics to WebSockets: %s', ex)

    def send_event_websocket(self, event):
        try:
            answers = cherrypy.engine.publish('get-events-receivers')
            if not answers:
                return
            receivers = answers.pop()
            for client_id in receivers.keys():
                receiver_info = receivers.get(client_id)
                if receiver_info is None:
                    continue
                try:
                    if event.type not in receiver_info['subscribed_types']:
                        continue
                    if cherrypy.request.remote.ip != '127.0.0.1' and not self._user_controller.check_token(receiver_info['token']):
                        raise cherrypy.HTTPError(401, 'invalid_token')
                    receiver_info['socket'].send(msgpack.dumps(event.serialize()), binary=True)
                except cherrypy.HTTPError as ex:  # As might be caught from the `check_token` function
                    receiver_info['socket'].close(ex.code, ex.message)
                except Exception as ex:
                    logger.error('Failed to distribute events to WebSocket: %s', ex)
                    cherrypy.engine.publish('remove-events-receiver', client_id)
        except Exception as ex:
            logger.error('Failed to distribute events to WebSockets: %s', ex)

    def set_plugin_controller(self, plugin_controller):
        """
        Set the plugin controller.

        :type plugin_controller: plugins.base.PluginController
        """
        self._plugin_controller = plugin_controller

    def set_metrics_collector(self, metrics_collector):
        """ Set the metrics collector """
        self._metrics_collector = metrics_collector

    def set_metrics_controller(self, metrics_controller):
        """ Sets the metrics controller """
        self._metrics_controller = metrics_controller

    @cherrypy.expose
    def index(self):
        """
        Index page of the web service (Gateway GUI)
        :returns: Contents of index.html
        :rtype: str
        """
        return serve_file('/opt/openmotics/static/index.html', content_type='text/html')

    @openmotics_api(check=types(accept_terms=bool, timeout=int), plugin_exposed=False)
    def login(self, username, password, accept_terms=None, timeout=None):
        """
        Login to the web service, returns a token if successful, returns HTTP status code 401 otherwise.

        :param username: Name of the user.
        :type username: str
        :param password: Password of the user.
        :type password: str
        :param accept_terms: True if the terms are accepted
        :type accept_terms: bool | None
        :param timeout: Optional session timeout. 30d >= x >= 1h
        :type timeout: int
        :returns: Authentication token
        :rtype: str
        """

        success, data = self._user_controller.login(username, password, accept_terms, timeout)
        if success is True:
            return {'token': data}
        if data == 'terms_not_accepted':
            return {'next_step': 'accept_terms'}
        raise cherrypy.HTTPError(401, "invalid_credentials")

    @openmotics_api(auth=True, pass_token=True, plugin_exposed=False)
    def logout(self, token):
        """
        Logout from the web service.

        :returns: 'status': 'OK'
        :rtype: str
        """
        self._user_controller.logout(token)
        return {'status': 'OK'}

    @openmotics_api(plugin_exposed=False)
    def create_user(self, username, password):
        """
        Create a new user using a username and a password. Only possible in authorized mode.

        :param username: Name of the user.
        :type username: str
        :param password: Password of the user.
        :type password: str
        """
        if not self.in_authorized_mode():
            raise cherrypy.HTTPError(401, "unauthorized")
        self._user_controller.create_user(username, password, 'admin', True)
        return {}

    @openmotics_api(plugin_exposed=False)
    def get_usernames(self):
        """
        Get the names of the users on the gateway. Only possible in authorized mode.

        :returns: 'usernames': list of usernames (String).
        :rtype: dict
        """
        if not self.in_authorized_mode():
            raise cherrypy.HTTPError(401, "unauthorized")
        return {'usernames': self._user_controller.get_usernames()}

    @openmotics_api(plugin_exposed=False)
    def remove_user(self, username):
        """
        Remove a user. Only possible in authorized mode.

        :param username: Name of the user to remove.
        :type username: str
        """
        if not self.in_authorized_mode():
            raise cherrypy.HTTPError(401, "unauthorized")
        self._user_controller.remove_user(username)
        return {}

    @openmotics_api(auth=True, plugin_exposed=False)
    def open_maintenance(self):
        """
        Open maintenance mode, return the port of the maintenance socket.

        :returns: 'port': Port on which the maintenance ssl socket is listening (Integer between 6000 and 7000).
        :rtype: dict
        """
        port = self._maintenance_controller.open_maintenace_socket()
        return {'port': port}

    @openmotics_api(auth=True)
    def reset_master(self):
        """
        Perform a cold reset on the master.

        :returns: 'status': 'OK'.
        :rtype: dict
        """
        return self._gateway_api.reset_master()

    @openmotics_api(auth=True)
    def module_discover_start(self):
        """
        Start the module discover mode on the master.

        :returns: 'status': 'OK'.
        :rtype: dict
        """
        return self._gateway_api.module_discover_start()

    @openmotics_api(auth=True)
    def module_discover_stop(self):
        """
        Stop the module discover mode on the master.

        :returns: 'status': 'OK'.
        :rtype: dict
        """
        return self._gateway_api.module_discover_stop()

    @openmotics_api(auth=True)
    def module_discover_status(self):
        """
        Gets the status of the module discover mode on the master.

        :returns 'running': true|false
        :rtype: dict
        """
        return self._gateway_api.module_discover_status()

    @openmotics_api(auth=True)
    def get_module_log(self):
        """
        Get the log messages from the module discovery mode. This returns the current log
        messages and clear the log messages.

        :returns: 'log': list of tuples (log_level, message).
        :rtype: dict
        """
        return self._gateway_api.get_module_log()

    @openmotics_api(auth=True)
    def get_modules(self):
        """
        Get a list of all modules attached and registered with the master.

        :returns: Dict with:
        * 'outputs' (list of module types: O,R,D),
        * 'inputs' (list of input module types: I,T,L,C)
        * 'shutters' (List of modules types: S).
        :rtype: dict
        """
        return self._gateway_api.get_modules()

    @openmotics_api(auth=True)
    def get_modules_information(self):
        """
        Gets an overview of all modules and information
        :return: Dict containing information per address
        """
        return {'modules': self._gateway_api.get_modules_information()}

    @openmotics_api(auth=True)
    def get_features(self):
        """
        Returns all available features this Gateway supports. This allows to make flexible clients
        """
        features = [
            'metrics',  # Advanced metrics (including metrics over websockets)
            'dirty_flag',  # A dirty flag that can be used to trigger syncs on power & master
            'scheduling',  # Gateway backed scheduling
            'factory_reset',  # The gateway can be complete reset to factory standard
            'isolated_plugins',  # Plugins run in a separate process, so allow fine-graded control
            'websocket_maintenance',  # Maintenance over websockets
        ]

        master_version = self._gateway_api.get_master_version()
        if master_version >= (3, 143, 77):
            features.append('default_timer_disabled')
        if master_version >= (3, 143, 79):
            features.append('100_steps_dimmer')
        if master_version >= (3, 143, 88):
            features.append('input_states')

        thermostats_gateway = Feature.get_or_none(name='thermostats_gateway')
        if thermostats_gateway is not None and thermostats_gateway.enabled:
            features.append('thermostats_gateway')

        return {'features': features}

    @openmotics_api(auth=True, check=types(type=int, id=int))
    def flash_leds(self, type, id):
        """
        Flash the leds on the module for an output/input/sensor.

        :param type: The module type: output/dimmer (0), input (1), sensor/temperatur (2).
        :type type: int
        :param id: The id of the output/input/sensor.
        :type id: int
        :returns: 'status': 'OK'.
        :rtype: dict
        """
        return self._gateway_api.flash_leds(type, id)

    @openmotics_api(auth=True)
    def get_status(self):
        """
        Get the status of the master.

        :returns: 'time': hour and minutes (HH:MM), 'date': day, month, year (DD:MM:YYYY), \
            'mode': Integer, 'version': a.b.c and 'hw_version': hardware version (Integer).
        :rtype: dict
        """
        return self._gateway_api.get_status()

    @openmotics_api(auth=True)
    def get_input_status(self):
        """
        Get the status of the inputs.

        :returns: 'status': list of dictionaries with the following keys: id, status.
        """
        return {'status': self._gateway_api.get_input_status()}

    @openmotics_api(auth=True)
    def get_output_status(self):
        """
        Get the status of the outputs.

        :returns: 'status': list of dictionaries with the following keys: id, status, dimmer and ctimer.
        """
        return {'status': self._gateway_api.get_outputs_status()}

    @openmotics_api(auth=True, check=types(id=int, is_on=bool, dimmer=int, timer=int))
    def set_output(self, id, is_on, dimmer=None, timer=None):
        """
        Set the status, dimmer and timer of an output.

        :param id: The id of the output to set
        :type id: int
        :param is_on: Whether the output should be on
        :type is_on: bool
        :param dimmer: The dimmer value to set, None if unchanged
        :type dimmer: int or None
        :param timer: The timer value to set, None if unchanged
        :type timer: int
        """
        return self._gateway_api.set_output_status(id, is_on, dimmer, timer)

    @openmotics_api(auth=True)
    def set_all_lights_off(self):
        """
        Turn all lights off.
        """
        return self._gateway_api.set_all_lights_off()

    @openmotics_api(auth=True, check=types(floor=int))
    def set_all_lights_floor_off(self, floor):
        """
        Turn all lights on a given floor off.

        :param floor: The id of the floor
        :type floor: int
        """
        return self._gateway_api.set_all_lights_floor_off(floor)

    @openmotics_api(auth=True, check=types(floor=int))
    def set_all_lights_floor_on(self, floor):
        """
        Turn all lights on a given floor on.

        :param floor: The id of the floor
        :type floor: int
        """
        return self._gateway_api.set_all_lights_floor_on(floor)

    @openmotics_api(auth=True)
    def get_last_inputs(self):
        """
        Get the 5 last pressed inputs during the last 5 minutes.

        :returns: 'inputs': list of tuples (input, output).
        :rtype: dict
        """
        # for backwards compatibility reasons a list of input, output tuples is returned
        inputs = [(changed_input, None) for changed_input in self._gateway_api.get_last_inputs()]
        return {'inputs': inputs}

    @openmotics_api(auth=True)
    def get_shutter_status(self):
        """
        Get the status of the shutters.

        :returns: 'status': list of dictionaries with the following keys: id, position.
        :rtype: dict
        """
        return self._gateway_api.get_shutter_status()

    @openmotics_api(auth=True, check=types(id=int, position=int))
    def do_shutter_down(self, id, position=None):
        """
        Make a shutter go down. The shutter stops automatically when the down or specified position is reached

        :param id: The id of the shutter.
        :type id: int
        :param position: The desired end position
        :type position: int
        :returns:'status': 'OK'.
        :rtype: dict
        """
        return self._gateway_api.do_shutter_down(id, position)

    @openmotics_api(auth=True, check=types(id=int, position=int))
    def do_shutter_up(self, id, position=None):
        """
        Make a shutter go up. The shutter stops automatically when the up or specified position is reached

        :param id: The id of the shutter.
        :type id: int
        :param position: The desired end position
        :type position: int
        :returns:'status': 'OK'.
        :rtype: dict
        """
        return self._gateway_api.do_shutter_up(id, position)

    @openmotics_api(auth=True, check=types(id=int))
    def do_shutter_stop(self, id):
        """
        Make a shutter stop.

        :param id: The id of the shutter.
        :type id: int
        :returns:'status': 'OK'.
        :rtype: dict
        """
        return self._gateway_api.do_shutter_stop(id)

    @openmotics_api(auth=True, check=types(id=int, position=int))
    def do_shutter_goto(self, id, position):
        """
        Make a shutter go up or down to the specified position.

        :param id: The id of the shutter.
        :type id: int
        :param position: The desired end position
        :type position: int
        :returns:'status': 'OK'.
        :rtype: dict
        """
        return self._gateway_api.do_shutter_goto(id, position)

    @openmotics_api(auth=True, check=types(id=int, position=int, direction=[ShutterController.Direction.UP, ShutterController.Direction.DOWN, ShutterController.Direction.STOP]))
    def shutter_report_position(self, id, position, direction=None):
        """
        Reports the actual position of a shutter

        :param id: The id of the shutter.
        :type id: int
        :param position: The actual position
        :type position: int
        :param direction: The direction
        :type direction: str
        :returns:'status': 'OK'.
        :rtype: dict
        """
        return self._gateway_api.shutter_report_position(id, position, direction)

    @openmotics_api(auth=True, check=types(id=int))
    def do_shutter_group_down(self, id):
        """
        Make a shutter group go down. The shutters stop automatically when the down position is
        reached (after the predefined number of seconds).

        :param id: The id of the shutter group.
        :type id: int
        :returns:'status': 'OK'.
        :rtype: dict
        """
        return self._gateway_api.do_shutter_group_down(id)

    @openmotics_api(auth=True, check=types(id=int))
    def do_shutter_group_up(self, id):
        """
        Make a shutter group go up. The shutters stop automatically when the up position is
        reached (after the predefined number of seconds).

        :param id: The id of the shutter group.
        :type id: int
        :returns:'status': 'OK'.
        :rtype: dict
        """
        return self._gateway_api.do_shutter_group_up(id)

    @openmotics_api(auth=True, check=types(id=int))
    def do_shutter_group_stop(self, id):
        """
        Make a shutter group stop.

        :param id: The id of the shutter group.
        :type id: int
        :returns:'status': 'OK'.
        :rtype: dict
        """
        return self._gateway_api.do_shutter_group_stop(id)

    @openmotics_api(auth=True)
    def get_thermostat_status(self):
        """
        Get the status of the thermostats.

        :returns: global status information about the thermostats: 'thermostats_on', \
            'automatic' and 'setpoint' and 'status': a list with status information for all \
            thermostats, each element in the list is a dict with the following keys: \
            'id', 'act', 'csetp', 'output0', 'output1', 'outside', 'mode'.
        :rtype: dict
        """
        return self._thermostat_controller.v0_get_thermostat_status()

    @openmotics_api(auth=True, check=types(thermostat=int, temperature=float))
    def set_current_setpoint(self, thermostat, temperature):
        """
        Set the current setpoint of a thermostat.

        :param thermostat: The id of the thermostat to set
        :type thermostat: int
        :param temperature: The temperature to set in degrees Celcius
        :type temperature: float
        :return: 'status': 'OK'.
        :rtype: dict
        """
        return self._thermostat_controller.v0_set_current_setpoint(thermostat, temperature)

    @openmotics_api(auth=True, check=types(thermostat_on=bool, automatic=bool, setpoint=int, cooling_mode=bool, cooling_on=bool))
    def set_thermostat_mode(self, thermostat_on, automatic=None, setpoint=None, cooling_mode=False, cooling_on=False):
        """
        Set the global mode of the thermostats. Thermostats can be on or off (thermostat_on),
        can be in cooling or heating (cooling_mode), cooling can be turned on or off (cooling_on).
        The automatic and setpoint parameters are here for backwards compatibility and will be
        applied to all thermostats. To control the automatic and setpoint parameters per thermostat
        use the v0_set_per_thermostat_mode call instead.

        :param thermostat_on: Whether the thermostats are on
        :type thermostat_on: bool
        :param automatic: Automatic mode (True) or Manual mode (False).  This parameter is here for
            backwards compatibility, use v0_set_per_thermostat_mode instead.
        :type automatic: bool or None
        :param setpoint: The current setpoint.  This parameter is here for backwards compatibility,
            use v0_set_per_thermostat_mode instead.
        :type setpoint: int or None
        :param cooling_mode: Cooling mode (True) of Heating mode (False)
        :type cooling_mode: bool or None
        :param cooling_on: Turns cooling ON when set to true.
        :param cooling_on: bool or None
        :return: 'status': 'OK'.
        :rtype: dict
        """
        self._thermostat_controller.v0_set_thermostat_mode(thermostat_on, cooling_mode, cooling_on, automatic, setpoint)

        return {'status': 'OK'}

    @openmotics_api(auth=True, check=types(thermostat_id=int, automatic=bool, setpoint=int))
    def set_per_thermostat_mode(self, thermostat_id, automatic, setpoint):
        """
        Set the thermostat mode of a given thermostat. Thermostats can be set to automatic or
        manual, in case of manual a setpoint (0 to 5) can be provided.

        :param thermostat_id: The thermostat id
        :type thermostat_id: int
        :param automatic: Automatic mode (True) or Manual mode (False).
        :type automatic: bool
        :param setpoint: The current setpoint.
        :type setpoint: int
        """
        return self._thermostat_controller.v0_set_per_thermostat_mode(thermostat_id, automatic, setpoint)

    @openmotics_api(auth=True)
    def get_airco_status(self):
        """
        Get the mode of the airco attached to a all thermostats.

        :returns: dict with ASB0-ASB31.
        :rtype: dict
        """
        return self._thermostat_controller.v0_get_airco_status()

    @openmotics_api(auth=True, check=types(thermostat_id=int, airco_on=bool))
    def set_airco_status(self, thermostat_id, airco_on):
        """
        Set the mode of the airco attached to a given thermostat.

        :param thermostat_id: The thermostat id.
        :type thermostat_id: int
        :param airco_on: Turns the airco on if True.
        :type airco_on: bool
        :returns: dict with 'status'
        :rtype: dict
        """
        return self._thermostat_controller.v0_set_airco_status(thermostat_id, airco_on)

    @openmotics_api(auth=True)
    def get_sensor_temperature_status(self):
        """
        Get the current temperature of all sensors.

        :returns: 'status': list of 32 temperatures, 1 for each sensor.
        :rtype: dict
        """
        return {'status': self._gateway_api.get_sensors_temperature_status()}

    @openmotics_api(auth=True)
    def get_sensor_humidity_status(self):
        """
        Get the current humidity of all sensors.

        :returns: 'status': List of 32 bytes, 1 for each sensor.
        :rtype: dict
        """
        return {'status': self._gateway_api.get_sensors_humidity_status()}

    @openmotics_api(auth=True)
    def get_sensor_brightness_status(self):
        """
        Get the current brightness of all sensors.

        :returns: 'status': List of 32 bytes, 1 for each sensor.
        :rtype: dict
        """
        return {'status': self._gateway_api.get_sensors_brightness_status()}

    @openmotics_api(auth=True, check=types(sensor_id=int, temperature=float, humidity=float, brightness=int))
    def set_virtual_sensor(self, sensor_id, temperature, humidity, brightness):
        """
        Set the temperature, humidity and brightness value of a virtual sensor.

        :param sensor_id: The id of the sensor.
        :type sensor_id: int
        :param temperature: The temperature to set in degrees Celcius
        :type temperature: float
        :param humidity: The humidity to set in percentage
        :type humidity: float
        :param brightness: The brightness to set in percentage
        :type brightness: int
        :returns: dict with 'status'.
        :rtype: dict
        """
        return self._gateway_api.set_virtual_sensor(sensor_id, temperature, humidity, brightness)

    @openmotics_api(auth=True, check=types(action_type=int, action_number=int))
    def do_basic_action(self, action_type, action_number):
        """
        Execute a basic action.

        :param action_type: The type of the action as defined by the master api.
        :type action_type: int
        :param action_number: The number provided to the basic action, its meaning depends on the action_type.
        :type action_number: int
        """
        return self._gateway_api.do_basic_action(action_type, action_number)

    @openmotics_api(auth=True, check=types(group_action_id=int))
    def do_group_action(self, group_action_id):
        """
        Execute a group action.

        :param group_action_id: The id of the group action
        :type group_action_id: int
        """
        return self._gateway_api.do_group_action(group_action_id)

    @openmotics_api(auth=True, check=types(status=bool))
    def set_master_status_leds(self, status):
        """
        Set the status of the leds on the master.

        :param status: whether the leds should be on (true) or off (false).
        :type status: bool
        """
        return self._gateway_api.set_master_status_leds(status)

    @cherrypy.expose
    @cherrypy.tools.authenticated()
    def get_full_backup(self):
        """
        Get a backup (tar) of the master eeprom and the sqlite databases.

        :returns: Tar containing 4 files: master.eep, config.db, scheduled.db, power.db and
            eeprom_extensions.db as a string of bytes.
        :rtype: dict
        """
        cherrypy.response.headers['Content-Type'] = 'application/octet-stream'
        return self._gateway_api.get_full_backup()

    @openmotics_api(auth=True, plugin_exposed=False)
    def restore_full_backup(self, backup_data):
        """
        Restore a full backup containing the master eeprom and the sqlite databases.

        :param backup_data: The full backup to restore: tar containing 4 files: master.eep, config.db, \
            scheduled.db, power.db and eeprom_extensions.db as a string of bytes.
        :type backup_data: multipart/form-data encoded bytes.
        :returns: dict with 'output' key.
        :rtype: dict
        """
        data = backup_data.file.read()
        if not data:
            raise RuntimeError('backup_data is empty')
        return self._gateway_api.restore_full_backup(data)

    @cherrypy.expose
    @cherrypy.tools.authenticated()
    def get_master_backup(self):
        """
        Get a backup of the eeprom of the master.

        :returns: This function does not return a dict, unlike all other API functions: it \
            returns a string of bytes (size = 64kb).
        :rtype: bytearray
        """
        cherrypy.response.headers['Content-Type'] = 'application/octet-stream'
        return self._gateway_api.get_master_backup()

    @openmotics_api(auth=True)
    def master_restore(self, data):
        """
        Restore a backup of the eeprom of the master.

        :param data: The eeprom backup to restore.
        :type data: multipart/form-data encoded bytes (size = 64 kb).
        :returns: 'output': array with the addresses that were written.
        :rtype: dict
        """
        data = data.file.read()
        return self._gateway_api.master_restore(data)

    @openmotics_api(auth=True)
    def get_errors(self):
        """
        Get the number of seconds since the last successul communication with the master and
        power modules (master_last_success, power_last_success) and the error list per module
        (input and output modules). The modules are identified by O1, O2, I1, I2, ...

        :returns: 'errors': list of tuples (module, nr_errors), 'master_last_success': UNIX \
            timestamp of the last succesful master communication and 'power_last_success': UNIX \
            timestamp of the last successful power communication.
        :rtype: dict
        """
        try:
            errors = self._gateway_api.master_error_list()
        except Exception:
            # In case of communications problems with the master.
            errors = []

        master_last = self._gateway_api.master_last_success()
        power_last = self._gateway_api.power_last_success()

        return {'errors': errors,
                'master_last_success': master_last,
                'power_last_success': power_last}

    @openmotics_api(auth=True)
    def master_clear_error_list(self):
        """
        Clear the number of errors.
        """
        return self._gateway_api.master_clear_error_list

    @openmotics_api(auth=True, check=types(id=int, fields='json'))
    def get_output_configuration(self, id, fields=None):
        """
        Get a specific output_configuration defined by its id.

        :param id: The id of the output_configuration
        :type id: int
        :param fields: The fields of the output_configuration to get. (None gets all fields)
        :type fields: list
        :returns: 'config': output_configuration dict: contains 'id' (Id), 'can_led_1_function' (Enum), 'can_led_1_id' (Byte), 'can_led_2_function' (Enum), 'can_led_2_id' (Byte), 'can_led_3_function' (Enum), 'can_led_3_id' (Byte), 'can_led_4_function' (Enum), 'can_led_4_id' (Byte), 'floor' (Byte), 'module_type' (String[1]), 'name' (String[16]), 'room' (Byte), 'timer' (Word), 'type' (Byte)
        :rtype: dict
        """
        return {'config': self._gateway_api.get_output_configuration(id, fields)}

    @openmotics_api(auth=True, check=types(fields='json'))
    def get_output_configurations(self, fields=None):
        """
        Get all output_configurations.

        :param fields: The field of the output_configuration to get. (None gets all fields)
        :type fields: list
        :returns: 'config': list of output_configuration dict: contains 'id' (Id), 'can_led_1_function' (Enum), 'can_led_1_id' (Byte), 'can_led_2_function' (Enum), 'can_led_2_id' (Byte), 'can_led_3_function' (Enum), 'can_led_3_id' (Byte), 'can_led_4_function' (Enum), 'can_led_4_id' (Byte), 'floor' (Byte), 'module_type' (String[1]), 'name' (String[16]), 'room' (Byte), 'timer' (Word), 'type' (Byte)
        :rtype: dict
        """
        return {'config': self._gateway_api.get_output_configurations(fields)}

    @openmotics_api(auth=True, check=types(config='json'))
    def set_output_configuration(self, config):
        """
        Set one output_configuration.

        :param config: The output_configuration to set: dict: contains 'id' (Id), 'can_led_1_function' (Enum), 'can_led_1_id' (Byte), 'can_led_2_function' (Enum), 'can_led_2_id' (Byte), 'can_led_3_function' (Enum), 'can_led_3_id' (Byte), 'can_led_4_function' (Enum), 'can_led_4_id' (Byte), 'floor' (Byte), 'name' (String[16]), 'room' (Byte), 'timer' (Word), 'type' (Byte)
        :type config: dict
        """
        self._gateway_api.set_output_configuration(config)
        return {}

    @openmotics_api(auth=True, check=types(config='json'))
    def set_output_configurations(self, config):
        """
        Set multiple output_configurations.

        :param config: The list of output_configurations to set: list of output_configuration dict: contains 'id' (Id), 'can_led_1_function' (Enum), 'can_led_1_id' (Byte), 'can_led_2_function' (Enum), 'can_led_2_id' (Byte), 'can_led_3_function' (Enum), 'can_led_3_id' (Byte), 'can_led_4_function' (Enum), 'can_led_4_id' (Byte), 'floor' (Byte), 'name' (String[16]), 'room' (Byte), 'timer' (Word), 'type' (Byte)
        :type config: list
        """
        self._gateway_api.set_output_configurations(config)
        return {}

    @openmotics_api(auth=True, check=types(id=int, fields='json'))
    def get_shutter_configuration(self, id, fields=None):
        """
        Get a specific shutter_configuration defined by its id.

        :param id: The id of the shutter_configuration
        :type id: Id
        :param fields: The fields of the shutter_configuration to get. (None gets all fields)
        :type fields: list
        :returns: 'config': shutter_configuration dict: contains 'id' (Id), 'group_1' (Byte), 'group_2' (Byte), 'name' (String[16]), 'room' (Byte), 'timer_down' (Byte), 'timer_up' (Byte), 'up_down_config' (Byte)
        :rtype: dict
        """
        return {'config': self._gateway_api.get_shutter_configuration(id, fields)}

    @openmotics_api(auth=True, check=types(fields='json'))
    def get_shutter_configurations(self, fields=None):
        """
        Get all shutter_configurations.

        :param fields: The fields of the shutter_configuration to get. (None gets all fields)
        :type fields: list
        :returns: 'config': list of shutter_configuration dict: contains 'id' (Id), 'group_1' (Byte), 'group_2' (Byte), 'name' (String[16]), 'room' (Byte), 'timer_down' (Byte), 'timer_up' (Byte), 'up_down_config' (Byte)
        :rtype: dict
        """
        return {'config': self._gateway_api.get_shutter_configurations(fields)}

    @openmotics_api(auth=True, check=types(config='json'))
    def set_shutter_configuration(self, config):
        """
        Set one shutter_configuration.

        :param config: The shutter_configuration to set: shutter_configuration dict: contains 'id' (Id), 'group_1' (Byte), 'group_2' (Byte), 'name' (String[16]), 'room' (Byte), 'timer_down' (Byte), 'timer_up' (Byte), 'up_down_config' (Byte)
        :type config: dict
        """
        self._gateway_api.set_shutter_configuration(config)
        return {}

    @openmotics_api(auth=True, check=types(config='json'))
    def set_shutter_configurations(self, config):
        """
        Set multiple shutter_configurations.

        :param config: The list of shutter_configurations to set: list of shutter_configuration dict: contains 'id' (Id), 'group_1' (Byte), 'group_2' (Byte), 'name' (String[16]), 'room' (Byte), 'timer_down' (Byte), 'timer_up' (Byte), 'up_down_config' (Byte)
        :type config: list
        """
        self._gateway_api.set_shutter_configurations(config)
        return {}

    @openmotics_api(auth=True, check=types(id=int, fields='json'))
    def get_shutter_group_configuration(self, id, fields=None):
        """
        Get a specific shutter_group_configuration defined by its id.

        :param id: The id of the shutter_group_configuration
        :type id: int
        :param fields: The field of the shutter_group_configuration to get. (None gets all fields)
        :type fields: list
        :returns: 'config': shutter_group_configuration dict: contains 'id' (Id), 'room' (Byte), 'timer_down' (Byte), 'timer_up' (Byte)
        :rtype: dict
        """
        return {'config': self._gateway_api.get_shutter_group_configuration(id, fields)}

    @openmotics_api(auth=True, check=types(fields='json'))
    def get_shutter_group_configurations(self, fields=None):
        """
        Get all shutter_group_configurations.

        :param fields: The field of the shutter_group_configuration to get. (None gets all fields)
        :type fields: list
        :returns: 'config': list of shutter_group_configuration dict: contains 'id' (Id), 'room' (Byte), 'timer_down' (Byte), 'timer_up' (Byte)
        :rtype: dict
        """
        return {'config': self._gateway_api.get_shutter_group_configurations(fields)}

    @openmotics_api(auth=True, check=types(config='json'))
    def set_shutter_group_configuration(self, config):
        """
        Set one shutter_group_configuration.

        :param config: The shutter_group_configuration to set: shutter_group_configuration dict: contains 'id' (Id), 'room' (Byte), 'timer_down' (Byte), 'timer_up' (Byte)
        :type config: dict
        """
        self._gateway_api.set_shutter_group_configuration(config)
        return {}

    @openmotics_api(auth=True, check=types(config='json'))
    def set_shutter_group_configurations(self, config):
        """
        Set multiple shutter_group_configurations.

        :param config: The list of shutter_group_configurations to set: list of shutter_group_configuration dict: contains 'id' (Id), 'room' (Byte), 'timer_down' (Byte), 'timer_up' (Byte)
        :type config: list
        """
        self._gateway_api.set_shutter_group_configurations(config)
        return {}

    @openmotics_api(auth=True, check=types(id=int, fields='json'))
    def get_input_configuration(self, id, fields=None):
        """
        Get a specific input_configuration defined by its id.

        :param id: The id of the input_configuration
        :type id: int
        :param fields: The field of the input_configuration to get. (None gets all fields)
        :type fields: list
        :returns: 'config': input_configuration dict: contains 'id' (Id), 'action' (Byte), 'basic_actions' (Actions[15]), 'invert' (Byte), 'module_type' (String[1]), 'name' (String[8]), 'room' (Byte)
        :rtype: dict
        """
        return {'config': self._gateway_api.get_input_configuration(id, fields)}

    @openmotics_api(auth=True, check=types(fields='json'))
    def get_input_configurations(self, fields=None):
        """
        Get all input_configurations.

        :param fields: The field of the input_configuration to get. (None gets all fields)
        :type fields: list
        :returns: 'config': list of input_configuration dict: contains 'id' (Id), 'action' (Byte), 'basic_actions' (Actions[15]), 'invert' (Byte), 'module_type' (String[1]), 'name' (String[8]), 'room' (Byte)
        :rtype: dict
        """
        return {'config': self._gateway_api.get_input_configurations(fields)}

    @openmotics_api(auth=True, check=types(config='json'))
    def set_input_configuration(self, config):
        """
        Set one input_configuration.

        :param config: The input_configuration to set: input_configuration dict: contains 'id' (Id), 'action' (Byte), 'basic_actions' (Actions[15]), 'invert' (Byte), 'name' (String[8]), 'room' (Byte)
        :type config: dict
        """
        self._gateway_api.set_input_configuration(config)
        return {}

    @openmotics_api(auth=True, check=types(config='json'))
    def set_input_configurations(self, config):
        """
        Set multiple input_configurations.

        :param config: The list of input_configurations to set: list of input_configuration dict: contains 'id' (Id), 'action' (Byte), 'basic_actions' (Actions[15]), 'invert' (Byte), 'name' (String[8]), 'room' (Byte)
        :type config: list
        """
        self._gateway_api.set_input_configurations(config)
        return {}

    @openmotics_api(auth=True, check=types(id=int, fields='json'))
    def get_thermostat_configuration(self, id, fields=None):
        """
        Get a specific thermostat_configuration defined by its id.

        :param id: The id of the thermostat_configuration
        :type id: int
        :param fields: The field of the thermostat_configuration to get. (None gets all fields)
        :type fields: list
        :returns: 'config': thermostat_configuration dict: contains 'id' (Id), 'auto_fri' ([temp_n(Temp),start_d1(Time),stop_d1(Time),temp_d1(Temp),start_d2(Time),stop_d2(Time),temp_d2(Temp)]), 'auto_mon' ([temp_n(Temp),start_d1(Time),stop_d1(Time),temp_d1(Temp),start_d2(Time),stop_d2(Time),temp_d2(Temp)]), 'auto_sat' ([temp_n(Temp),start_d1(Time),stop_d1(Time),temp_d1(Temp),start_d2(Time),stop_d2(Time),temp_d2(Temp)]), 'auto_sun' ([temp_n(Temp),start_d1(Time),stop_d1(Time),temp_d1(Temp),start_d2(Time),stop_d2(Time),temp_d2(Temp)]), 'auto_thu' ([temp_n(Temp),start_d1(Time),stop_d1(Time),temp_d1(Temp),start_d2(Time),stop_d2(Time),temp_d2(Temp)]), 'auto_tue' ([temp_n(Temp),start_d1(Time),stop_d1(Time),temp_d1(Temp),start_d2(Time),stop_d2(Time),temp_d2(Temp)]), 'auto_wed' ([temp_n(Temp),start_d1(Time),stop_d1(Time),temp_d1(Temp),start_d2(Time),stop_d2(Time),temp_d2(Temp)]), 'name' (String[16]), 'output0' (Byte), 'output1' (Byte), 'permanent_manual' (Boolean), 'pid_d' (Byte), 'pid_i' (Byte), 'pid_int' (Byte), 'pid_p' (Byte), 'room' (Byte), 'sensor' (Byte), 'setp0' (Temp), 'setp1' (Temp), 'setp2' (Temp), 'setp3' (Temp), 'setp4' (Temp), 'setp5' (Temp)
        :rtype: dict
        """
        return {'config': self._thermostat_controller.v0_get_thermostat_configuration(id, fields)}

    @openmotics_api(auth=True, check=types(fields='json'))
    def get_thermostat_configurations(self, fields=None):
        """
        Get all thermostat_configurations.

        :param fields: The field of the thermostat_configuration to get. (None gets all fields)
        :type fields: list
        :returns: 'config': list of thermostat_configuration dict: contains 'id' (Id), 'auto_fri' ([temp_n(Temp),start_d1(Time),stop_d1(Time),temp_d1(Temp),start_d2(Time),stop_d2(Time),temp_d2(Temp)]), 'auto_mon' ([temp_n(Temp),start_d1(Time),stop_d1(Time),temp_d1(Temp),start_d2(Time),stop_d2(Time),temp_d2(Temp)]), 'auto_sat' ([temp_n(Temp),start_d1(Time),stop_d1(Time),temp_d1(Temp),start_d2(Time),stop_d2(Time),temp_d2(Temp)]), 'auto_sun' ([temp_n(Temp),start_d1(Time),stop_d1(Time),temp_d1(Temp),start_d2(Time),stop_d2(Time),temp_d2(Temp)]), 'auto_thu' ([temp_n(Temp),start_d1(Time),stop_d1(Time),temp_d1(Temp),start_d2(Time),stop_d2(Time),temp_d2(Temp)]), 'auto_tue' ([temp_n(Temp),start_d1(Time),stop_d1(Time),temp_d1(Temp),start_d2(Time),stop_d2(Time),temp_d2(Temp)]), 'auto_wed' ([temp_n(Temp),start_d1(Time),stop_d1(Time),temp_d1(Temp),start_d2(Time),stop_d2(Time),temp_d2(Temp)]), 'name' (String[16]), 'output0' (Byte), 'output1' (Byte), 'permanent_manual' (Boolean), 'pid_d' (Byte), 'pid_i' (Byte), 'pid_int' (Byte), 'pid_p' (Byte), 'room' (Byte), 'sensor' (Byte), 'setp0' (Temp), 'setp1' (Temp), 'setp2' (Temp), 'setp3' (Temp), 'setp4' (Temp), 'setp5' (Temp)
        :rtype: dict
        """
        return {'config': self._thermostat_controller.v0_get_thermostat_configurations(fields)}

    @openmotics_api(auth=True, check=types(config='json'))
    def set_thermostat_configuration(self, config):
        """
        Set one thermostat_configuration.

        :param config: The thermostat_configuration to set: thermostat_configuration dict: contains 'id' (Id), 'auto_fri' ([temp_n(Temp),start_d1(Time),stop_d1(Time),temp_d1(Temp),start_d2(Time),stop_d2(Time),temp_d2(Temp)]), 'auto_mon' ([temp_n(Temp),start_d1(Time),stop_d1(Time),temp_d1(Temp),start_d2(Time),stop_d2(Time),temp_d2(Temp)]), 'auto_sat' ([temp_n(Temp),start_d1(Time),stop_d1(Time),temp_d1(Temp),start_d2(Time),stop_d2(Time),temp_d2(Temp)]), 'auto_sun' ([temp_n(Temp),start_d1(Time),stop_d1(Time),temp_d1(Temp),start_d2(Time),stop_d2(Time),temp_d2(Temp)]), 'auto_thu' ([temp_n(Temp),start_d1(Time),stop_d1(Time),temp_d1(Temp),start_d2(Time),stop_d2(Time),temp_d2(Temp)]), 'auto_tue' ([temp_n(Temp),start_d1(Time),stop_d1(Time),temp_d1(Temp),start_d2(Time),stop_d2(Time),temp_d2(Temp)]), 'auto_wed' ([temp_n(Temp),start_d1(Time),stop_d1(Time),temp_d1(Temp),start_d2(Time),stop_d2(Time),temp_d2(Temp)]), 'name' (String[16]), 'output0' (Byte), 'output1' (Byte), 'permanent_manual' (Boolean), 'pid_d' (Byte), 'pid_i' (Byte), 'pid_int' (Byte), 'pid_p' (Byte), 'room' (Byte), 'sensor' (Byte), 'setp0' (Temp), 'setp1' (Temp), 'setp2' (Temp), 'setp3' (Temp), 'setp4' (Temp), 'setp5' (Temp)
        :type config: dict
        """
        self._thermostat_controller.v0_set_thermostat_configuration(config)
        return {}

    @openmotics_api(auth=True, check=types(config='json'))
    def set_thermostat_configurations(self, config):
        """
        Set multiple thermostat_configurations.

        :param config: The list of thermostat_configurations to set: list of thermostat_configuration dict: contains 'id' (Id), 'auto_fri' ([temp_n(Temp),start_d1(Time),stop_d1(Time),temp_d1(Temp),start_d2(Time),stop_d2(Time),temp_d2(Temp)]), 'auto_mon' ([temp_n(Temp),start_d1(Time),stop_d1(Time),temp_d1(Temp),start_d2(Time),stop_d2(Time),temp_d2(Temp)]), 'auto_sat' ([temp_n(Temp),start_d1(Time),stop_d1(Time),temp_d1(Temp),start_d2(Time),stop_d2(Time),temp_d2(Temp)]), 'auto_sun' ([temp_n(Temp),start_d1(Time),stop_d1(Time),temp_d1(Temp),start_d2(Time),stop_d2(Time),temp_d2(Temp)]), 'auto_thu' ([temp_n(Temp),start_d1(Time),stop_d1(Time),temp_d1(Temp),start_d2(Time),stop_d2(Time),temp_d2(Temp)]), 'auto_tue' ([temp_n(Temp),start_d1(Time),stop_d1(Time),temp_d1(Temp),start_d2(Time),stop_d2(Time),temp_d2(Temp)]), 'auto_wed' ([temp_n(Temp),start_d1(Time),stop_d1(Time),temp_d1(Temp),start_d2(Time),stop_d2(Time),temp_d2(Temp)]), 'name' (String[16]), 'output0' (Byte), 'output1' (Byte), 'permanent_manual' (Boolean), 'pid_d' (Byte), 'pid_i' (Byte), 'pid_int' (Byte), 'pid_p' (Byte), 'room' (Byte), 'sensor' (Byte), 'setp0' (Temp), 'setp1' (Temp), 'setp2' (Temp), 'setp3' (Temp), 'setp4' (Temp), 'setp5' (Temp)
        :type config: list
        """
        self._thermostat_controller.v0_set_thermostat_configurations(config)
        return {}

    @openmotics_api(auth=True, check=types(id=int, fields='json'))
    def get_sensor_configuration(self, id, fields=None):
        """
        Get a specific sensor_configuration defined by its id.

        :param id: The id of the sensor_configuration
        :type id: int
        :param fields: The field of the sensor_configuration to get. (None gets all fields)
        :type fields: list
        :returns: 'config': sensor_configuration dict: contains 'id' (Id), 'name' (String[16]), 'offset' (SignedTemp(-7.5 to 7.5 degrees)), 'room' (Byte), 'virtual' (Boolean)
        :rtype: dict
        """
        return {'config': self._gateway_api.get_sensor_configuration(id, fields)}

    @openmotics_api(auth=True, check=types(fields='json'))
    def get_sensor_configurations(self, fields=None):
        """
        Get all sensor_configurations.

        :param fields: The field of the sensor_configuration to get. (None gets all fields)
        :type fields: list
        :returns: 'config': list of sensor_configuration dict: contains 'id' (Id), 'name' (String[16]), 'offset' (SignedTemp(-7.5 to 7.5 degrees)), 'room' (Byte), 'virtual' (Boolean)
        :rtype: dict
        """
        return {'config': self._gateway_api.get_sensor_configurations(fields)}

    @openmotics_api(auth=True, check=types(config='json'))
    def set_sensor_configuration(self, config):
        """
        Set one sensor_configuration.

        :param config: The sensor_configuration to set: sensor_configuration dict: contains 'id' (Id), 'name' (String[16]), 'offset' (SignedTemp(-7.5 to 7.5 degrees)), 'room' (Byte), 'virtual' (Boolean)
        :type config: dict
        """
        self._gateway_api.set_sensor_configuration(config)
        return {}

    @openmotics_api(auth=True, check=types(config='json'))
    def set_sensor_configurations(self, config):
        """
        Set multiple sensor_configurations.

        :param config: The list of sensor_configurations to set: list of sensor_configuration dict: contains 'id' (Id), 'name' (String[16]), 'offset' (SignedTemp(-7.5 to 7.5 degrees)), 'room' (Byte), 'virtual' (Boolean)
        :type config: list
        """
        self._gateway_api.set_sensor_configurations(config)
        return {}

    @openmotics_api(auth=True, check=types(id=int, fields='json'))
    def get_pump_group_configuration(self, id, fields=None):
        """
        Get a specific pump_group_configuration defined by its id.

        :param id: The id of the pump_group_configuration
        :type id: int
        :param fields: The field of the pump_group_configuration to get. (None gets all fields)
        :type fields: list
        :returns: 'config': pump_group_configuration dict: contains 'id' (Id), 'outputs' (CSV[32]), 'room' (Byte)
        :rtype: dict
        """
        return {'config': self._thermostat_controller.v0_get_pump_group_configuration(id, fields)}

    @openmotics_api(auth=True, check=types(fields='json'))
    def get_pump_group_configurations(self, fields=None):
        """
        Get all pump_group_configurations.

        :param fields: The field of the pump_group_configuration to get. (None gets all fields)
        :type fields: list
        :returns: 'config': list of pump_group_configuration dict: contains 'id' (Id), 'outputs' (CSV[32]), 'room' (Byte)
        :rtype: dict
        """
        return {'config': self._thermostat_controller.v0_get_pump_group_configurations(fields)}

    @openmotics_api(auth=True, check=types(config='json'))
    def set_pump_group_configuration(self, config):
        """
        Set one pump_group_configuration.

        :param config: The pump_group_configuration to set: pump_group_configuration dict: contains 'id' (Id), 'outputs' (CSV[32]), 'room' (Byte)
        :type config: dict
        """
        self._thermostat_controller.v0_set_pump_group_configuration(config)
        return {}

    @openmotics_api(auth=True, check=types(config='json'))
    def set_pump_group_configurations(self, config):
        """
        Set multiple pump_group_configurations.

        :param config: The list of pump_group_configurations to set: list of pump_group_configuration dict: contains 'id' (Id), 'outputs' (CSV[32]), 'room' (Byte)
        :type config: list
        """
        self._thermostat_controller.v0_set_pump_group_configurations(config)
        return {}

    @openmotics_api(auth=True, check=types(id=int, fields='json'))
    def get_cooling_configuration(self, id, fields=None):
        """
        Get a specific cooling_configuration defined by its id.

        :param id: The id of the cooling_configuration
        :type id: int
        :param fields: The field of the cooling_configuration to get. (None gets all fields)
        :type fields: list
        :returns: 'config': cooling_configuration dict: contains 'id' (Id), 'auto_fri' ([temp_n(Temp),start_d1(Time),stop_d1(Time),temp_d1(Temp),start_d2(Time),stop_d2(Time),temp_d2(Temp)]), 'auto_mon' ([temp_n(Temp),start_d1(Time),stop_d1(Time),temp_d1(Temp),start_d2(Time),stop_d2(Time),temp_d2(Temp)]), 'auto_sat' ([temp_n(Temp),start_d1(Time),stop_d1(Time),temp_d1(Temp),start_d2(Time),stop_d2(Time),temp_d2(Temp)]), 'auto_sun' ([temp_n(Temp),start_d1(Time),stop_d1(Time),temp_d1(Temp),start_d2(Time),stop_d2(Time),temp_d2(Temp)]), 'auto_thu' ([temp_n(Temp),start_d1(Time),stop_d1(Time),temp_d1(Temp),start_d2(Time),stop_d2(Time),temp_d2(Temp)]), 'auto_tue' ([temp_n(Temp),start_d1(Time),stop_d1(Time),temp_d1(Temp),start_d2(Time),stop_d2(Time),temp_d2(Temp)]), 'auto_wed' ([temp_n(Temp),start_d1(Time),stop_d1(Time),temp_d1(Temp),start_d2(Time),stop_d2(Time),temp_d2(Temp)]), 'name' (String[16]), 'output0' (Byte), 'output1' (Byte), 'permanent_manual' (Boolean), 'pid_d' (Byte), 'pid_i' (Byte), 'pid_int' (Byte), 'pid_p' (Byte), 'room' (Byte), 'sensor' (Byte), 'setp0' (Temp), 'setp1' (Temp), 'setp2' (Temp), 'setp3' (Temp), 'setp4' (Temp), 'setp5' (Temp)
        :rtype: dict
        """
        return {'config': self._thermostat_controller.v0_get_cooling_configuration(id, fields)}

    @openmotics_api(auth=True, check=types(fields='json'))
    def get_cooling_configurations(self, fields=None):
        """
        Get all cooling_configurations.

        :param fields: The field of the cooling_configuration to get. (None gets all fields)
        :type fields: list
        :returns: 'config': list of cooling_configuration dict: contains 'id' (Id), 'auto_fri' ([temp_n(Temp),start_d1(Time),stop_d1(Time),temp_d1(Temp),start_d2(Time),stop_d2(Time),temp_d2(Temp)]), 'auto_mon' ([temp_n(Temp),start_d1(Time),stop_d1(Time),temp_d1(Temp),start_d2(Time),stop_d2(Time),temp_d2(Temp)]), 'auto_sat' ([temp_n(Temp),start_d1(Time),stop_d1(Time),temp_d1(Temp),start_d2(Time),stop_d2(Time),temp_d2(Temp)]), 'auto_sun' ([temp_n(Temp),start_d1(Time),stop_d1(Time),temp_d1(Temp),start_d2(Time),stop_d2(Time),temp_d2(Temp)]), 'auto_thu' ([temp_n(Temp),start_d1(Time),stop_d1(Time),temp_d1(Temp),start_d2(Time),stop_d2(Time),temp_d2(Temp)]), 'auto_tue' ([temp_n(Temp),start_d1(Time),stop_d1(Time),temp_d1(Temp),start_d2(Time),stop_d2(Time),temp_d2(Temp)]), 'auto_wed' ([temp_n(Temp),start_d1(Time),stop_d1(Time),temp_d1(Temp),start_d2(Time),stop_d2(Time),temp_d2(Temp)]), 'name' (String[16]), 'output0' (Byte), 'output1' (Byte), 'permanent_manual' (Boolean), 'pid_d' (Byte), 'pid_i' (Byte), 'pid_int' (Byte), 'pid_p' (Byte), 'room' (Byte), 'sensor' (Byte), 'setp0' (Temp), 'setp1' (Temp), 'setp2' (Temp), 'setp3' (Temp), 'setp4' (Temp), 'setp5' (Temp)
        :rtype: dict
        """
        return {'config': self._thermostat_controller.v0_get_cooling_configurations(fields)}

    @openmotics_api(auth=True, check=types(config='json'))
    def set_cooling_configuration(self, config):
        """
        Set one cooling_configuration.

        :param config: The cooling_configuration to set: cooling_configuration dict: contains 'id' (Id), 'auto_fri' ([temp_n(Temp),start_d1(Time),stop_d1(Time),temp_d1(Temp),start_d2(Time),stop_d2(Time),temp_d2(Temp)]), 'auto_mon' ([temp_n(Temp),start_d1(Time),stop_d1(Time),temp_d1(Temp),start_d2(Time),stop_d2(Time),temp_d2(Temp)]), 'auto_sat' ([temp_n(Temp),start_d1(Time),stop_d1(Time),temp_d1(Temp),start_d2(Time),stop_d2(Time),temp_d2(Temp)]), 'auto_sun' ([temp_n(Temp),start_d1(Time),stop_d1(Time),temp_d1(Temp),start_d2(Time),stop_d2(Time),temp_d2(Temp)]), 'auto_thu' ([temp_n(Temp),start_d1(Time),stop_d1(Time),temp_d1(Temp),start_d2(Time),stop_d2(Time),temp_d2(Temp)]), 'auto_tue' ([temp_n(Temp),start_d1(Time),stop_d1(Time),temp_d1(Temp),start_d2(Time),stop_d2(Time),temp_d2(Temp)]), 'auto_wed' ([temp_n(Temp),start_d1(Time),stop_d1(Time),temp_d1(Temp),start_d2(Time),stop_d2(Time),temp_d2(Temp)]), 'name' (String[16]), 'output0' (Byte), 'output1' (Byte), 'permanent_manual' (Boolean), 'pid_d' (Byte), 'pid_i' (Byte), 'pid_int' (Byte), 'pid_p' (Byte), 'room' (Byte), 'sensor' (Byte), 'setp0' (Temp), 'setp1' (Temp), 'setp2' (Temp), 'setp3' (Temp), 'setp4' (Temp), 'setp5' (Temp)
        :type config: dict
        """
        self._thermostat_controller.v0_set_cooling_configuration(config)
        return {}

    @openmotics_api(auth=True, check=types(config='json'))
    def set_cooling_configurations(self, config):
        """
        Set multiple cooling_configurations.

        :param config: The list of cooling_configurations to set: list of cooling_configuration dict: contains 'id' (Id), 'auto_fri' ([temp_n(Temp),start_d1(Time),stop_d1(Time),temp_d1(Temp),start_d2(Time),stop_d2(Time),temp_d2(Temp)]), 'auto_mon' ([temp_n(Temp),start_d1(Time),stop_d1(Time),temp_d1(Temp),start_d2(Time),stop_d2(Time),temp_d2(Temp)]), 'auto_sat' ([temp_n(Temp),start_d1(Time),stop_d1(Time),temp_d1(Temp),start_d2(Time),stop_d2(Time),temp_d2(Temp)]), 'auto_sun' ([temp_n(Temp),start_d1(Time),stop_d1(Time),temp_d1(Temp),start_d2(Time),stop_d2(Time),temp_d2(Temp)]), 'auto_thu' ([temp_n(Temp),start_d1(Time),stop_d1(Time),temp_d1(Temp),start_d2(Time),stop_d2(Time),temp_d2(Temp)]), 'auto_tue' ([temp_n(Temp),start_d1(Time),stop_d1(Time),temp_d1(Temp),start_d2(Time),stop_d2(Time),temp_d2(Temp)]), 'auto_wed' ([temp_n(Temp),start_d1(Time),stop_d1(Time),temp_d1(Temp),start_d2(Time),stop_d2(Time),temp_d2(Temp)]), 'name' (String[16]), 'output0' (Byte), 'output1' (Byte), 'permanent_manual' (Boolean), 'pid_d' (Byte), 'pid_i' (Byte), 'pid_int' (Byte), 'pid_p' (Byte), 'room' (Byte), 'sensor' (Byte), 'setp0' (Temp), 'setp1' (Temp), 'setp2' (Temp), 'setp3' (Temp), 'setp4' (Temp), 'setp5' (Temp)
        :type config: list
        """
        self._thermostat_controller.v0_set_cooling_configurations(config)
        return {}

    @openmotics_api(auth=True, check=types(id=int, fields='json'))
    def get_cooling_pump_group_configuration(self, id, fields=None):
        """
        Get a specific cooling_pump_group_configuration defined by its id.

        :param id: The id of the cooling_pump_group_configuration
        :type id: int
        :param fields: The field of the cooling_pump_group_configuration to get. (None gets all fields)
        :type fields: list
        :returns: 'config': cooling_pump_group_configuration dict: contains 'id' (Id), 'outputs' (CSV[32]), 'room' (Byte)
        :rtype: dict
        """
        return {'config': self._thermostat_controller.v0_get_cooling_pump_group_configuration(id, fields)}

    @openmotics_api(auth=True, check=types(fields='json'))
    def get_cooling_pump_group_configurations(self, fields=None):
        """
        Get all cooling_pump_group_configurations.

        :param fields: The field of the cooling_pump_group_configuration to get. (None gets all fields)
        :type fields: list
        :returns: 'config': list of cooling_pump_group_configuration dict: contains 'id' (Id), 'outputs' (CSV[32]), 'room' (Byte)
        :rtype: dict
        """
        return {'config': self._thermostat_controller.v0_get_cooling_pump_group_configurations(fields)}

    @openmotics_api(auth=True, check=types(config='json'))
    def set_cooling_pump_group_configuration(self, config):
        """
        Set one cooling_pump_group_configuration.

        :param config: The cooling_pump_group_configuration to set: cooling_pump_group_configuration dict: contains 'id' (Id), 'outputs' (CSV[32]), 'room' (Byte)
        :type config: dict
        """
        self._thermostat_controller.v0_set_cooling_pump_group_configuration(config)
        return {}

    @openmotics_api(auth=True, check=types(config='json'))
    def set_cooling_pump_group_configurations(self, config):
        """
        Set multiple cooling_pump_group_configurations.

        :param config: The list of cooling_pump_group_configurations to set: list of cooling_pump_group_configuration dict: contains 'id' (Id), 'outputs' (CSV[32]), 'room' (Byte)
        :type config: list
        """
        self._thermostat_controller.v0_set_cooling_pump_group_configurations(config)
        return {}

    @openmotics_api(auth=True, check=types(fields='json'))
    def get_global_rtd10_configuration(self, fields=None):
        """
        Get the global_rtd10_configuration.

        :param fields: The field of the global_rtd10_configuration to get. (None gets all fields)
        :type fields: list
        :returns: 'config': global_rtd10_configuration dict: contains 'output_value_cooling_16' (Byte), 'output_value_cooling_16_5' (Byte), 'output_value_cooling_17' (Byte), 'output_value_cooling_17_5' (Byte), 'output_value_cooling_18' (Byte), 'output_value_cooling_18_5' (Byte), 'output_value_cooling_19' (Byte), 'output_value_cooling_19_5' (Byte), 'output_value_cooling_20' (Byte), 'output_value_cooling_20_5' (Byte), 'output_value_cooling_21' (Byte), 'output_value_cooling_21_5' (Byte), 'output_value_cooling_22' (Byte), 'output_value_cooling_22_5' (Byte), 'output_value_cooling_23' (Byte), 'output_value_cooling_23_5' (Byte), 'output_value_cooling_24' (Byte), 'output_value_heating_16' (Byte), 'output_value_heating_16_5' (Byte), 'output_value_heating_17' (Byte), 'output_value_heating_17_5' (Byte), 'output_value_heating_18' (Byte), 'output_value_heating_18_5' (Byte), 'output_value_heating_19' (Byte), 'output_value_heating_19_5' (Byte), 'output_value_heating_20' (Byte), 'output_value_heating_20_5' (Byte), 'output_value_heating_21' (Byte), 'output_value_heating_21_5' (Byte), 'output_value_heating_22' (Byte), 'output_value_heating_22_5' (Byte), 'output_value_heating_23' (Byte), 'output_value_heating_23_5' (Byte), 'output_value_heating_24' (Byte)
        :rtype: dict
        """
        return {'config': self._thermostat_controller.v0_get_global_rtd10_configuration(fields)}

    @openmotics_api(auth=True, check=types(config='json'))
    def set_global_rtd10_configuration(self, config):
        """
        Set the global_rtd10_configuration.

        :param config: The global_rtd10_configuration to set: global_rtd10_configuration dict: contains 'output_value_cooling_16' (Byte), 'output_value_cooling_16_5' (Byte), 'output_value_cooling_17' (Byte), 'output_value_cooling_17_5' (Byte), 'output_value_cooling_18' (Byte), 'output_value_cooling_18_5' (Byte), 'output_value_cooling_19' (Byte), 'output_value_cooling_19_5' (Byte), 'output_value_cooling_20' (Byte), 'output_value_cooling_20_5' (Byte), 'output_value_cooling_21' (Byte), 'output_value_cooling_21_5' (Byte), 'output_value_cooling_22' (Byte), 'output_value_cooling_22_5' (Byte), 'output_value_cooling_23' (Byte), 'output_value_cooling_23_5' (Byte), 'output_value_cooling_24' (Byte), 'output_value_heating_16' (Byte), 'output_value_heating_16_5' (Byte), 'output_value_heating_17' (Byte), 'output_value_heating_17_5' (Byte), 'output_value_heating_18' (Byte), 'output_value_heating_18_5' (Byte), 'output_value_heating_19' (Byte), 'output_value_heating_19_5' (Byte), 'output_value_heating_20' (Byte), 'output_value_heating_20_5' (Byte), 'output_value_heating_21' (Byte), 'output_value_heating_21_5' (Byte), 'output_value_heating_22' (Byte), 'output_value_heating_22_5' (Byte), 'output_value_heating_23' (Byte), 'output_value_heating_23_5' (Byte), 'output_value_heating_24' (Byte)
        :type config: dict
        """
        self._thermostat_controller.v0_set_global_rtd10_configuration(config)
        return {}

    @openmotics_api(auth=True, check=types(id=int, fields='json'))
    def get_rtd10_heating_configuration(self, id, fields=None):
        """
        Get a specific rtd10_heating_configuration defined by its id.

        :param id: The id of the rtd10_heating_configuration
        :type id: int
        :param fields: The field of the rtd10_heating_configuration to get. (None gets all fields)
        :type fields: list
        :returns: 'config': rtd10_heating_configuration dict: contains 'id' (Id), 'mode_output' (Byte), 'mode_value' (Byte), 'on_off_output' (Byte), 'poke_angle_output' (Byte), 'poke_angle_value' (Byte), 'room' (Byte), 'temp_setpoint_output' (Byte), 'ventilation_speed_output' (Byte), 'ventilation_speed_value' (Byte)
        :rtype: dict
        """
        return {'config': self._thermostat_controller.v0_get_rtd10_heating_configuration(id, fields)}

    @openmotics_api(auth=True, check=types(fields='json'))
    def get_rtd10_heating_configurations(self, fields=None):
        """
        Get all rtd10_heating_configurations.

        :param fields: The field of the rtd10_heating_configuration to get. (None gets all fields)
        :type fields: list
        :returns: 'config': list of rtd10_heating_configuration dict: contains 'id' (Id), 'mode_output' (Byte), 'mode_value' (Byte), 'on_off_output' (Byte), 'poke_angle_output' (Byte), 'poke_angle_value' (Byte), 'room' (Byte), 'temp_setpoint_output' (Byte), 'ventilation_speed_output' (Byte), 'ventilation_speed_value' (Byte)
        :rtype: dict
        """
        return {'config': self._thermostat_controller.v0_get_rtd10_heating_configurations(fields)}

    @openmotics_api(auth=True, check=types(config='json'))
    def set_rtd10_heating_configuration(self, config):
        """
        Set one rtd10_heating_configuration.

        :param config: The rtd10_heating_configuration to set: rtd10_heating_configuration dict: contains 'id' (Id), 'mode_output' (Byte), 'mode_value' (Byte), 'on_off_output' (Byte), 'poke_angle_output' (Byte), 'poke_angle_value' (Byte), 'room' (Byte), 'temp_setpoint_output' (Byte), 'ventilation_speed_output' (Byte), 'ventilation_speed_value' (Byte)
        :type config: dict
        """
        self._thermostat_controller.v0_set_rtd10_heating_configuration(config)
        return {}

    @openmotics_api(auth=True, check=types(config='json'))
    def set_rtd10_heating_configurations(self, config):
        """
        Set multiple rtd10_heating_configurations.

        :param config: The list of rtd10_heating_configurations to set: list of rtd10_heating_configuration dict: contains 'id' (Id), 'mode_output' (Byte), 'mode_value' (Byte), 'on_off_output' (Byte), 'poke_angle_output' (Byte), 'poke_angle_value' (Byte), 'room' (Byte), 'temp_setpoint_output' (Byte), 'ventilation_speed_output' (Byte), 'ventilation_speed_value' (Byte)
        :type config: list
        """
        self._thermostat_controller.v0_set_rtd10_heating_configurations(config)
        return {}

    @openmotics_api(auth=True, check=types(id=int, fields='json'))
    def get_rtd10_cooling_configuration(self, id, fields=None):
        """
        Get a specific rtd10_cooling_configuration defined by its id.

        :param id: The id of the rtd10_cooling_configuration
        :type id: int
        :param fields: The field of the rtd10_cooling_configuration to get. (None gets all fields)
        :type fields: list
        :returns: 'config': rtd10_cooling_configuration dict: contains 'id' (Id), 'mode_output' (Byte), 'mode_value' (Byte), 'on_off_output' (Byte), 'poke_angle_output' (Byte), 'poke_angle_value' (Byte), 'room' (Byte), 'temp_setpoint_output' (Byte), 'ventilation_speed_output' (Byte), 'ventilation_speed_value' (Byte)
        :rtype: dict
        """
        return {'config': self._thermostat_controller.v0_get_rtd10_cooling_configuration(id, fields)}

    @openmotics_api(auth=True, check=types(fields='json'))
    def get_rtd10_cooling_configurations(self, fields=None):
        """
        Get all rtd10_cooling_configurations.

        :param fields: The field of the rtd10_cooling_configuration to get. (None gets all fields)
        :type fields: list
        :returns: 'config': list of rtd10_cooling_configuration dict: contains 'id' (Id), 'mode_output' (Byte), 'mode_value' (Byte), 'on_off_output' (Byte), 'poke_angle_output' (Byte), 'poke_angle_value' (Byte), 'room' (Byte), 'temp_setpoint_output' (Byte), 'ventilation_speed_output' (Byte), 'ventilation_speed_value' (Byte)
        :rtype: dict
        """
        return {'config': self._thermostat_controller.v0_get_rtd10_cooling_configurations(fields)}

    @openmotics_api(auth=True, check=types(config='json'))
    def set_rtd10_cooling_configuration(self, config):
        """
        Set one rtd10_cooling_configuration.

        :param config: The rtd10_cooling_configuration to set: rtd10_cooling_configuration dict: contains 'id' (Id), 'mode_output' (Byte), 'mode_value' (Byte), 'on_off_output' (Byte), 'poke_angle_output' (Byte), 'poke_angle_value' (Byte), 'room' (Byte), 'temp_setpoint_output' (Byte), 'ventilation_speed_output' (Byte), 'ventilation_speed_value' (Byte)
        :type config: dict
        """
        self._thermostat_controller.v0_set_rtd10_cooling_configuration(config)
        return {}

    @openmotics_api(auth=True, check=types(config='json'))
    def set_rtd10_cooling_configurations(self, config):
        """
        Set multiple rtd10_cooling_configurations.

        :param config: The list of rtd10_cooling_configurations to set: list of rtd10_cooling_configuration dict: contains 'id' (Id), 'mode_output' (Byte), 'mode_value' (Byte), 'on_off_output' (Byte), 'poke_angle_output' (Byte), 'poke_angle_value' (Byte), 'room' (Byte), 'temp_setpoint_output' (Byte), 'ventilation_speed_output' (Byte), 'ventilation_speed_value' (Byte)
        :type config: list
        """
        self._thermostat_controller.v0_set_rtd10_cooling_configurations(config)
        return {}

    @openmotics_api(auth=True, check=types(id=int, fields='json'))
    def get_group_action_configuration(self, id, fields=None):
        """
        Get a specific group_action_configuration defined by its id.

        :param id: The id of the group_action_configuration
        :type id: int
        :param fields: The field of the group_action_configuration to get. (None gets all fields)
        :type fields: list
        :returns: 'config': group_action_configuration dict: contains 'id' (Id), 'actions' (Actions[16]), 'name' (String[16])
        :rtype: dict
        """
        return {'config': self._gateway_api.get_group_action_configuration(id, fields)}

    @openmotics_api(auth=True, check=types(fields='json'))
    def get_group_action_configurations(self, fields=None):
        """
        Get all group_action_configurations.

        :param fields: The field of the group_action_configuration to get. (None gets all fields)
        :type fields: list
        :returns: 'config': list of group_action_configuration dict: contains 'id' (Id), 'actions' (Actions[16]), 'name' (String[16])
        :rtype: dict
        """
        return {'config': self._gateway_api.get_group_action_configurations(fields)}

    @openmotics_api(auth=True, check=types(config='json'))
    def set_group_action_configuration(self, config):
        """
        Set one group_action_configuration.

        :param config: The group_action_configuration to set: group_action_configuration dict: contains 'id' (Id), 'actions' (Actions[16]), 'name' (String[16])
        :type config: dict
        """
        self._gateway_api.set_group_action_configuration(config)
        return {}

    @openmotics_api(auth=True, check=types(config='json'))
    def set_group_action_configurations(self, config):
        """
        Set multiple group_action_configurations.

        :param config: The list of group_action_configurations to set: list of group_action_configuration dict: contains 'id' (Id), 'actions' (Actions[16]), 'name' (String[16])
        :type config: list
        """
        self._gateway_api.set_group_action_configurations(config)
        return {}

    @openmotics_api(auth=True, check=types(id=int, fields='json'))
    def get_scheduled_action_configuration(self, id, fields=None):
        """
        Get a specific scheduled_action_configuration defined by its id.

        :param id: The id of the scheduled_action_configuration
        :type id: int
        :param fields: The field of the scheduled_action_configuration to get. (None gets all fields)
        :type fields: list
        :returns: 'config': scheduled_action_configuration dict: contains 'id' (Id), 'action' (Actions[1]), 'day' (Byte), 'hour' (Byte), 'minute' (Byte)
        :rtype: dict
        """
        return {'config': self._gateway_api.get_scheduled_action_configuration(id, fields)}

    @openmotics_api(auth=True, check=types(fields='json'))
    def get_scheduled_action_configurations(self, fields=None):
        """
        Get all scheduled_action_configurations.

        :param fields: The field of the scheduled_action_configuration to get. (None gets all fields)
        :type fields: list
        :returns: 'config': list of scheduled_action_configuration dict: contains 'id' (Id), 'action' (Actions[1]), 'day' (Byte), 'hour' (Byte), 'minute' (Byte)
        :rtype: dict
        """
        return {'config': self._gateway_api.get_scheduled_action_configurations(fields)}

    @openmotics_api(auth=True, check=types(config='json'))
    def set_scheduled_action_configuration(self, config):
        """
        Set one scheduled_action_configuration.

        :param config: The scheduled_action_configuration to set: scheduled_action_configuration dict: contains 'id' (Id), 'action' (Actions[1]), 'day' (Byte), 'hour' (Byte), 'minute' (Byte)
        :type config: dict
        """
        self._gateway_api.set_scheduled_action_configuration(config)
        return {}

    @openmotics_api(auth=True, check=types(config='json'))
    def set_scheduled_action_configurations(self, config):
        """
        Set multiple scheduled_action_configurations.

        :param config: The list of scheduled_action_configurations to set: list of scheduled_action_configuration dict: contains 'id' (Id), 'action' (Actions[1]), 'day' (Byte), 'hour' (Byte), 'minute' (Byte)
        :type config: list
        """
        self._gateway_api.set_scheduled_action_configurations(config)
        return {}

    @openmotics_api(auth=True, check=types(id=int, fields='json'))
    def get_pulse_counter_configuration(self, id, fields=None):
        """
        Get a specific pulse_counter_configuration defined by its id.

        :param id: The id of the pulse_counter_configuration
        :type id: int
        :param fields: The field of the pulse_counter_configuration to get. (None gets all fields)
        :type fields: list
        :returns: 'config': pulse_counter_configuration dict: contains 'id' (Id), 'input' (Byte), 'name' (String[16]), 'room' (Byte)
        :rtype: dict
        """
        return {'config': self._gateway_api.get_pulse_counter_configuration(id, fields)}

    @openmotics_api(auth=True, check=types(fields='json'))
    def get_pulse_counter_configurations(self, fields=None):
        """
        Get all pulse_counter_configurations.

        :param fields: The field of the pulse_counter_configuration to get. (None gets all fields)
        :type fields: list
        :returns: 'config': list of pulse_counter_configuration dict: contains 'id' (Id), 'input' (Byte), 'name' (String[16]), 'room' (Byte)
        :rtype: dict
        """
        return {'config': self._gateway_api.get_pulse_counter_configurations(fields)}

    @openmotics_api(auth=True, check=types(config='json'))
    def set_pulse_counter_configuration(self, config):
        """
        Set one pulse_counter_configuration.

        :param config: The pulse_counter_configuration to set: pulse_counter_configuration dict: contains 'id' (Id), 'input' (Byte), 'name' (String[16]), 'room' (Byte)
        :type config: dict
        """
        self._gateway_api.set_pulse_counter_configuration(config)
        return {}

    @openmotics_api(auth=True, check=types(config='json'))
    def set_pulse_counter_configurations(self, config):
        """
        Set multiple pulse_counter_configurations.

        :param config: The list of pulse_counter_configurations to set: list of pulse_counter_configuration dict: contains 'id' (Id), 'input' (Byte), 'name' (String[16]), 'room' (Byte)
        :type config: list
        """
        self._gateway_api.set_pulse_counter_configurations(config)
        return {}

    @openmotics_api(auth=True, check=types(fields='json'))
    def get_startup_action_configuration(self, fields=None):
        """
        Get the startup_action_configuration.

        :param fields: The field of the startup_action_configuration to get. (None gets all fields)
        :type fields: list
        :returns: 'config': startup_action_configuration dict: contains 'actions' (Actions[100])
        :rtype: dict
        """
        return {'config': self._gateway_api.get_startup_action_configuration(fields)}

    @openmotics_api(auth=True, check=types(config='json'))
    def set_startup_action_configuration(self, config):
        """
        Set the startup_action_configuration.

        :param config: The startup_action_configuration to set: startup_action_configuration dict: contains 'actions' (Actions[100])
        :type config: dict
        """
        self._gateway_api.set_startup_action_configuration(config)
        return {}

    @openmotics_api(auth=True, check=types(fields='json'))
    def get_dimmer_configuration(self, fields=None):
        """
        Get the dimmer_configuration.

        :param fields: The field of the dimmer_configuration to get. (None gets all fields)
        :type fields: list
        :returns: 'config': dimmer_configuration dict: contains 'dim_memory' (Byte), 'dim_step' (Byte), 'dim_wait_cycle' (Byte), 'min_dim_level' (Byte)
        :rtype: dict
        """
        return {'config': self._gateway_api.get_dimmer_configuration(fields)}

    @openmotics_api(auth=True, check=types(config='json'))
    def set_dimmer_configuration(self, config):
        """
        Set the dimmer_configuration.

        :param config: The dimmer_configuration to set: dimmer_configuration dict: contains 'dim_memory' (Byte), 'dim_step' (Byte), 'dim_wait_cycle' (Byte), 'min_dim_level' (Byte)
        :type config: dict
        """
        self._gateway_api.set_dimmer_configuration(config)
        return {}

    @openmotics_api(auth=True, check=types(fields='json'))
    def get_global_thermostat_configuration(self, fields=None):
        """
        Get the global_thermostat_configuration.

        :param fields: The field of the global_thermostat_configuration to get. (None gets all fields)
        :type fields: list
        :returns: 'config': global_thermostat_configuration dict: contains 'outside_sensor' (Byte), 'pump_delay' (Byte), 'switch_to_cooling_output_0' (Byte), 'switch_to_cooling_output_1' (Byte), 'switch_to_cooling_output_2' (Byte), 'switch_to_cooling_output_3' (Byte), 'switch_to_cooling_value_0' (Byte), 'switch_to_cooling_value_1' (Byte), 'switch_to_cooling_value_2' (Byte), 'switch_to_cooling_value_3' (Byte), 'switch_to_heating_output_0' (Byte), 'switch_to_heating_output_1' (Byte), 'switch_to_heating_output_2' (Byte), 'switch_to_heating_output_3' (Byte), 'switch_to_heating_value_0' (Byte), 'switch_to_heating_value_1' (Byte), 'switch_to_heating_value_2' (Byte), 'switch_to_heating_value_3' (Byte), 'threshold_temp' (Temp)
        :rtype: str
        """
        return {'config': self._thermostat_controller.v0_get_global_thermostat_configuration(fields)}

    @openmotics_api(auth=True, check=types(config='json'))
    def set_global_thermostat_configuration(self, config):
        """
        Set the global_thermostat_configuration.

        :param config: The global_thermostat_configuration to set: global_thermostat_configuration dict: contains 'outside_sensor' (Byte), 'pump_delay' (Byte), 'switch_to_cooling_output_0' (Byte), 'switch_to_cooling_output_1' (Byte), 'switch_to_cooling_output_2' (Byte), 'switch_to_cooling_output_3' (Byte), 'switch_to_cooling_value_0' (Byte), 'switch_to_cooling_value_1' (Byte), 'switch_to_cooling_value_2' (Byte), 'switch_to_cooling_value_3' (Byte), 'switch_to_heating_output_0' (Byte), 'switch_to_heating_output_1' (Byte), 'switch_to_heating_output_2' (Byte), 'switch_to_heating_output_3' (Byte), 'switch_to_heating_value_0' (Byte), 'switch_to_heating_value_1' (Byte), 'switch_to_heating_value_2' (Byte), 'switch_to_heating_value_3' (Byte), 'threshold_temp' (Temp)
        :type config: dict
        """
        self._thermostat_controller.v0_set_global_thermostat_configuration(config)
        return {}

    @openmotics_api(auth=True, check=types(id=int, fields='json'))
    def get_can_led_configuration(self, id, fields=None):
        """
        Get a specific can_led_configuration defined by its id.

        :param id: The id of the can_led_configuration
        :type id: int
        :param fields: The field of the can_led_configuration to get. (None gets all fields)
        :type fields: list
        :returns: 'config': can_led_configuration dict: contains 'id' (Id), 'can_led_1_function' (Enum), 'can_led_1_id' (Byte), 'can_led_2_function' (Enum), 'can_led_2_id' (Byte), 'can_led_3_function' (Enum), 'can_led_3_id' (Byte), 'can_led_4_function' (Enum), 'can_led_4_id' (Byte), 'room' (Byte)
        :rtype: dict
        """
        return {'config': self._gateway_api.get_can_led_configuration(id, fields)}

    @openmotics_api(auth=True, check=types(fields='json'))
    def get_can_led_configurations(self, fields=None):
        """
        Get all can_led_configurations.

        :param fields: The field of the can_led_configuration to get. (None gets all fields)
        :type fields: list
        :returns: 'config': list of can_led_configuration dict: contains 'id' (Id), 'can_led_1_function' (Enum), 'can_led_1_id' (Byte), 'can_led_2_function' (Enum), 'can_led_2_id' (Byte), 'can_led_3_function' (Enum), 'can_led_3_id' (Byte), 'can_led_4_function' (Enum), 'can_led_4_id' (Byte), 'room' (Byte)
        :rtype: dict
        """
        return {'config': self._gateway_api.get_can_led_configurations(fields)}

    @openmotics_api(auth=True, check=types(config='json'))
    def set_can_led_configuration(self, config):
        """
        Set one can_led_configuration.

        :param config: The can_led_configuration to set: can_led_configuration dict: contains 'id' (Id), 'can_led_1_function' (Enum), 'can_led_1_id' (Byte), 'can_led_2_function' (Enum), 'can_led_2_id' (Byte), 'can_led_3_function' (Enum), 'can_led_3_id' (Byte), 'can_led_4_function' (Enum), 'can_led_4_id' (Byte), 'room' (Byte)
        :type config: dict
        """
        self._gateway_api.set_can_led_configuration(config)
        return {}

    @openmotics_api(auth=True, check=types(config='json'))
    def set_can_led_configurations(self, config):
        """
        Set multiple can_led_configurations.

        :param config: The list of can_led_configurations to set: list of can_led_configuration dict: contains 'id' (Id), 'can_led_1_function' (Enum), 'can_led_1_id' (Byte), 'can_led_2_function' (Enum), 'can_led_2_id' (Byte), 'can_led_3_function' (Enum), 'can_led_3_id' (Byte), 'can_led_4_function' (Enum), 'can_led_4_id' (Byte), 'room' (Byte)
        :type config: list
        """
        self._gateway_api.set_can_led_configurations(config)
        return {}

    @openmotics_api(auth=True, check=types(id=int, fields='json'))
    def get_room_configuration(self, id, fields=None):
        """
        Get a specific room_configuration defined by its id.

        :param id: The id of the room_configuration
        :type id: int
        :param fields: The field of the room_configuration to get. (None gets all fields)
        :type fields: list
        :returns: 'config': room_configuration dict: contains 'id' (Id), 'floor' (Byte), 'name' (String)
        :rtype: dict
        """
        return {'config': self._gateway_api.get_room_configuration(id, fields)}

    @openmotics_api(auth=True, check=types(fields='json'))
    def get_room_configurations(self, fields=None):
        """
        Get all room_configurations.

        :param fields: The field of the room_configuration to get. (None gets all fields)
        :type fields: list
        :returns: 'config': list of room_configuration dict: contains 'id' (Id), 'floor' (Byte), 'name' (String)
        :rtype: dict
        """
        return {'config': self._gateway_api.get_room_configurations(fields)}

    @openmotics_api(auth=True, check=types(config='json'))
    def set_room_configuration(self, config):
        """
        Set one room_configuration.

        :param config: The room_configuration to set: room_configuration dict: contains 'id' (Id), 'floor' (Byte), 'name' (String)
        :type config: dict
        """
        self._gateway_api.set_room_configuration(config)
        return {}

    @openmotics_api(auth=True, check=types(config='json'))
    def set_room_configurations(self, config):
        """
        Set multiple room_configurations.

        :param config: The list of room_configurations to set: list of room_configuration dict: contains 'id' (Id), 'floor' (Byte), 'name' (String)
        :type config: list
        """
        self._gateway_api.set_room_configurations(config)
        return {}

    @openmotics_api(auth=True)
    def get_reset_dirty_flag(self):
        """
        Gets the dirty flags, and immediately clears them
        """
        power_dirty = self._power_dirty
        self._power_dirty = False
        return {'eeprom': self._gateway_api.get_reset_eeprom_dirty_flag(),
                'power': power_dirty}

    @openmotics_api(auth=True)
    def get_power_modules(self):
        """
        Get information on the power modules. The times format is a comma seperated list of
        HH:MM formatted times times (index 0 = start Monday, index 1 = stop Monday,
        index 2 = start Tuesday, ...).

        :returns: 'modules': list of dictionaries with the following keys: 'id', 'name', \
            'address', 'input0', 'input1', 'input2', 'input3', 'input4', 'input5', 'input6', \
            'input7', 'sensor0', 'sensor1', 'sensor2', 'sensor3', 'sensor4', 'sensor5', 'sensor6', \
            'sensor7', 'times0', 'times1', 'times2', 'times3', 'times4', 'times5', 'times6', 'times7'.
        :rtype: dict
        """
        return {'modules': self._gateway_api.get_power_modules()}

    @openmotics_api(auth=True)
    def set_power_modules(self, modules):
        """
        Set information for the power modules.

        :param modules: json encoded list of dicts with keys: 'id', 'name', 'input0', 'input1', \
            'input2', 'input3', 'input4', 'input5', 'input6', 'input7', 'sensor0', 'sensor1', \
            'sensor2', 'sensor3', 'sensor4', 'sensor5', 'sensor6', 'sensor7', 'times0', 'times1', \
            'times2', 'times3', 'times4', 'times5', 'times6', 'times7'.
        :type modules: str
        """
        return self._gateway_api.set_power_modules(json.loads(modules))

    @openmotics_api(auth=True)
    def get_realtime_power(self):
        """
        Get the realtime power measurements.

        :returns: module id as the keys: [voltage, frequency, current, power].
        :rtype: dict
        """
        return self._gateway_api.get_realtime_power()

    @openmotics_api(auth=True)
    def get_total_energy(self):
        """
        Get the total energy (Wh) consumed by the power modules.

        :returns: modules id as key: [day, night].
        :rtype: dict
        """
        return self._gateway_api.get_total_energy()

    @openmotics_api(auth=True)
    def start_power_address_mode(self):
        """
        Start the address mode on the power modules.
        """
        return self._gateway_api.start_power_address_mode()

    @openmotics_api(auth=True)
    def stop_power_address_mode(self):
        """
        Stop the address mode on the power modules.
        """
        self._power_dirty = True
        return self._gateway_api.stop_power_address_mode()

    @openmotics_api(auth=True)
    def in_power_address_mode(self):
        """
        Check if the power modules are in address mode.

        :returns: 'address_mode': Boolean
        :rtype: dict
        """
        return self._gateway_api.in_power_address_mode()

    @openmotics_api(auth=True, check=types(module_id=int, voltage=float))
    def set_power_voltage(self, module_id, voltage):
        """
        Set the voltage for a given module.

        :param module_id: The id of the power module.
        :type module_id: int
        :param voltage: The voltage to set for the power module.
        :type voltage: float
        """
        return self._gateway_api.set_power_voltage(module_id, voltage)

    @openmotics_api(auth=True, check=types(amount=int))
    def set_pulse_counter_amount(self, amount):
        """
        Set the number of pulse counters. The minimum is 24, these are the pulse counters
        that can be linked to an input. An amount greater than 24 will result in virtual
        pulse counter that can be set through the API.

        :param amount: The number of pulse counters.
        :type amount: int
        :returns: 'amount': number of pulse counters.
        :rtype: dict
        """
        return {'amount': self._gateway_api.set_pulse_counter_amount(amount)}

    @openmotics_api(auth=True)
    def get_pulse_counter_status(self):
        """
        Get the pulse counter values.

        :returns: 'counters': array with the pulse counter values.
        :rtype: dict
        """
        return {'counters': self._gateway_api.get_pulse_counter_status()}

    @openmotics_api(auth=True, check=types(pulse_counter_id=int, value=int))
    def set_pulse_counter_status(self, pulse_counter_id, value):
        """
        Sets a pulse counter to a value. This can only be done for virtual pulse counters,
        with a pulse_counter_id >= 24.

        :param pulse_counter_id: The id of the pulse counter.
        :type pulse_counter_id: int
        :param value: The new value for the pulse counter.
        :type value: int
        :returns: 'value': the updated value of the pulse counter.
        :rtype: dict
        """
        return {'value': self._gateway_api.set_pulse_counter_status(pulse_counter_id, value)}

    @openmotics_api(auth=True, check=types(module_id=int, input_id=int))
    def get_energy_time(self, module_id, input_id=None):
        """
        Gets 1 period of given module and optional input (no input means all).

        :param module_id: The id of the power module.
        :type module_id: int
        :param input_id: The id of the input on the given power module
        :type input_id: int or None
        :returns: A dict with the input_id(s) as key, and as value another dict with
                  (up to 80) voltage and current samples.
        :rtype: dict
        """
        return self._gateway_api.get_energy_time(module_id, input_id)

    @openmotics_api(auth=True, check=types(module_id=int, input_id=int))
    def get_energy_frequency(self, module_id, input_id=None):
        """
        Gets the frequency components for a given module and optional input (no input means all)

        :param module_id: The id of the power module
        :type module_id: int
        :param input_id: The id of the input on the given power module
        :type input_id: int | None
        :returns: A dict with the input_id(s) as key, and as value another dict with for
                  voltage and current the 20 frequency components
        :rtype: dict
        """
        return self._gateway_api.get_energy_frequency(module_id, input_id)

    @openmotics_api(auth=True, check=types(address=int), plugin_exposed=False)
    def do_raw_energy_command(self, address, mode, command, data):
        """
        Perform a raw energy module command, for debugging purposes.

        :param address: The address of the energy module
        :type address: int
        :param mode: 1 char: S or G
        :type mode: str
        :param command: 3 char power command
        :type command: str
        :param data: comma seperated list of Bytes
        :type data: str
        :returns: dict with 'data': comma separated list of Bytes
        :rtype: dict
        """
        if mode not in ['S', 'G']:
            raise ValueError("mode not in [S, G]: %s" % mode)

        if len(command) != 3:
            raise ValueError('Command should be 3 chars, got "%s"' % command)

        if data:
            bdata = [int(c) for c in data.split(",")]
        else:
            bdata = []

        ret = self._gateway_api.do_raw_energy_command(address, mode, command, bdata)
        return {'data': ",".join([str(d) for d in ret])}

    @openmotics_api(auth=True)
    def get_version(self):
        """
        Get the version of the openmotics software.

        :returns: 'version': String (a.b.c).
        :rtype: dict
        """
<<<<<<< HEAD
        return {'version': self._gateway_api.get_master_version(),
                'gateway': '2.14.0'}
=======
        return {'version': self._gateway_api.get_main_version(),
                'gateway': '2.14.1'}
>>>>>>> 15273639

    @openmotics_api(auth=True, plugin_exposed=False)
    def update(self, version, md5, update_data):
        """
        Perform an update.

        :param version: the new version number.
        :type version: str
        :param md5: the md5 sum of update_data.
        :type md5: str
        :param update_data: a tgz file containing the update script (update.sh) and data.
        :type update_data: multipart/form-data encoded byte string.
        """
        update_data = update_data.file.read()

        if not os.path.exists(constants.get_update_dir()):
            os.mkdir(constants.get_update_dir())

        with open(constants.get_update_file(), "wb") as update_file:
            update_file.write(update_data)
        with open(constants.get_update_output_file(), "w") as output_file:
            output_file.write('\n')  # Truncate file

        subprocess.Popen(constants.get_update_cmd(version, md5), close_fds=True)

        return {}

    @openmotics_api(auth=True)
    def get_update_output(self):
        """
        Get the output of the last update.

        :returns: 'output': String with the output from the update script.
        :rtype: dict
        """
        with open(constants.get_update_output_file(), "r") as output_file:
            output = output_file.read()
        version = self._gateway_api.get_main_version()

        return {'output': output,
                'version': version}

    @openmotics_api(auth=True)
    def set_timezone(self, timezone):
        """
        Set the timezone for the gateway.

        :param timezone: in format 'Continent/City'.
        :type timezone: str
        """
        self._gateway_api.set_timezone(timezone)
        self._gateway_api.sync_master_time()
        return {}

    @openmotics_api(auth=True)
    def get_timezone(self):
        """
        Get the timezone for the gateway.

        :returns: 'timezone': the timezone in 'Continent/City' format (String).
        :rtype: dict
        """
        return {'timezone': self._gateway_api.get_timezone()}

    @openmotics_api(auth=True, check=types(headers='json', auth='json', timeout=int), plugin_exposed=False)
    def do_url_action(self, url, method='GET', headers=None, data=None, auth=None, timeout=10):
        """
        Execute an url action.

        :param url: The url to fetch.
        :type url: str
        :param method: (optional) The http method (defaults to GET).
        :type method: str | None
        :param headers: (optional) The http headers to send (format: json encoded dict)
        :type headers: str | None
        :param data: (optional) Bytes to send in the body of the request.
        :type data: str | None
        :param auth: (optional) Json encoded tuple (username, password).
        :type auth: str | None
        :param timeout: (optional) Timeout in seconds for the http request (default = 10 sec).
        :type timeout: int | None
        :returns: 'headers': response headers, 'data': response body.
        :rtype: dict
        """
        response = requests.request(method, url,
                                    headers=headers,
                                    data=data,
                                    auth=auth,
                                    timeout=timeout)

        if response.status_code != requests.codes.ok:
            raise RuntimeError("Got bad resonse code: %d" % response.status_code)
        return {'headers': response.headers._store,
                'data': response.text}

    @openmotics_api(auth=True, check=types(timestamp=int, action='json'), deprecated='add_schedule')
    def schedule_action(self, timestamp, action):
        self.add_schedule(name=action['description'],
                          start=timestamp,
                          schedule_type='LOCAL_API',
                          arguments={'name': action['action'],
                                     'parameters': action['params']})
        return {}

    @openmotics_api(auth=True, check=types(name=str, start=int, schedule_type=str, arguments='json', repeat='json', duration=int, end=int))
    def add_schedule(self, name, start, schedule_type, arguments=None, repeat=None, duration=None, end=None):
        self._scheduling_controller.add_schedule(name, start, schedule_type, arguments, repeat, duration, end)
        return {}

    @openmotics_api(auth=True, deprecated='list_schedules')
    def list_scheduled_actions(self):
        return {'actions': [{'timestamp': schedule.start,
                             'from_now': schedule.start - time.time(),
                             'id': schedule.id,
                             'description': schedule.name,
                             'action': json.dumps({'action': schedule.arguments['name'],
                                                   'params': schedule.arguments['parameters']})}
                            for schedule in self._scheduling_controller.schedules
                            if schedule.schedule_type == 'LOCAL_API']}

    @openmotics_api(auth=True)
    def list_schedules(self):
        return {'schedules': [schedule.serialize() for schedule in self._scheduling_controller.schedules]}

    @openmotics_api(auth=True, check=types(id=int), deprecated='remove_schedule')
    def remove_scheduled_action(self, id):
        self._scheduling_controller.remove_schedule(id)
        return {}

    @openmotics_api(auth=True, check=types(schedule_id=int))
    def remove_schedule(self, schedule_id):
        self._scheduling_controller.remove_schedule(schedule_id)
        return {}

    @openmotics_api(auth=True)
    def get_plugins(self):
        """
        Get the installed plugins.

        :returns: 'plugins': dict with name, version and interfaces where name and version \
            are strings and interfaces is a list of tuples (interface, version) which are both strings.
        :rtype: dict
        """
        plugins = self._plugin_controller.get_plugins()
        ret = [{'name': p.name,
                'version': p.version,
                'interfaces': p.interfaces,
                'status': 'RUNNING' if p.is_running() else 'STOPPED'} for p in plugins]
        return {'plugins': ret}

    @openmotics_api(auth=True, plugin_exposed=False)
    def get_plugin_logs(self):
        """
        Get the logs for all plugins.

        :returns: 'logs': dict with the names of the plugins as keys and the logs (String) as \
            value.
        :rtype: dict
        """
        return {'logs': self._plugin_controller.get_logs()}

    @openmotics_api(auth=True, plugin_exposed=False)
    def install_plugin(self, md5, package_data):
        """
        Install a new plugin. The package_data should include a __init__.py file and
        will be installed in /opt/openmotics/python/plugins/<name>.

        :param md5: md5 sum of the package_data.
        :type md5: String
        :param package_data: a tgz file containing the content of the plugin package.
        :type package_data: multipart/form-data encoded byte string.
        """
        return {'msg': self._plugin_controller.install_plugin(md5, package_data.file.read())}

    @openmotics_api(auth=True, plugin_exposed=False)
    def remove_plugin(self, name):
        """
        Remove a plugin. This removes the package data and configuration data of the plugin.

        :param name: Name of the plugin to remove.
        :type name: str
        """
        return self._plugin_controller.remove_plugin(name)

    @openmotics_api(auth=True, plugin_exposed=False)
    def stop_plugin(self, name):
        """
        Stops a plugin
        """
        running = self._plugin_controller.stop_plugin(name)
        return {'status': 'RUNNING' if running else 'STOPPED'}

    @openmotics_api(auth=True, plugin_exposed=False)
    def start_plugin(self, name):
        """
        Starts a plugin
        """
        running = self._plugin_controller.start_plugin(name)
        return {'status': 'RUNNING' if running else 'STOPPED'}

    @openmotics_api(auth=True, check=types(settings='json'), plugin_exposed=False)
    def get_settings(self, settings):
        """
        Gets a given setting
        """
        values = {}
        for setting in settings:
            value = self._config_controller.get_setting(setting)
            if value is not None:
                values[setting] = value
        return {'values': values}

    @openmotics_api(auth=True, check=types(value='json'), plugin_exposed=False)
    def set_setting(self, setting, value):
        """
        Configures a setting
        """
        if setting not in ['cloud_enabled', 'cloud_metrics_enabled|energy', 'cloud_metrics_enabled|counter',
                           'cloud_support']:
            raise RuntimeError('Setting {0} cannot be set'.format(setting))
        self._config_controller.set_setting(setting, value)
        return {}

    @openmotics_api(auth=True)
    def self_test(self):
        """
        Perform a Gateway self-test.
        """
        if not self.in_authorized_mode():
            raise cherrypy.HTTPError(401, "unauthorized")
        subprocess.Popen(constants.get_self_test_cmd(), close_fds=True)
        return {}

    @openmotics_api(auth=True)
    def get_metric_definitions(self, source=None, metric_type=None):
        sources = self._metrics_controller.get_filter('source', source)
        metric_types = self._metrics_controller.get_filter('metric_type', metric_type)
        definitions = {}
        for _source, _metric_types in self._metrics_controller.definitions.iteritems():
            if _source in sources:
                definitions[_source] = {}
                for _metric_type, definition in _metric_types.iteritems():
                    if _metric_type in metric_types:
                        definitions[_source][_metric_type] = definition
        return {'definitions': definitions}

    @openmotics_api(auth=True, plugin_exposed=False)
    def cleanup_eeprom(self):
        self._gateway_api.cleanup_eeprom()
        return {}

    @openmotics_api(auth=True, plugin_exposed=False)
    def factory_reset(self):
        self._gateway_api.factory_reset()
        return {}

    @openmotics_api(auth=False)
    def health_check(self):
        """ Requests the state of the various services and checks the returned value for the global state """
        health = {'openmotics': {'state': True}}
        try:
            state = self._message_client.get_state('vpn_service', {})
            health['vpn_service'] = {'state': state.get('last_cycle', 0) > time.time() - 300}
        except Exception as ex:
            logger.error('Error loading vpn_service health: %s', ex)
            health['vpn_service'] = {'state': False}
        try:
            state = self._message_client.get_state('led_service', {})
            state_ok = True
            for run in ['run_gpio', 'run_i2c', 'run_buttons', 'run_state_check']:
                state_ok = state_ok and (state.get(run, 0) > time.time() - 5)
            health['led_service'] = {'state': state_ok}
        except Exception as ex:
            logger.error('Error loading led_service health: %s', ex)
            health['led_service'] = {'state': False}
        return {'health': health,
                'health_version': 1.0}

    @openmotics_api(auth=True)
    def indicate(self):
        """ Blinks the Status led on the Gateway to indicate the module """
        self._message_client.send_event(OMBusEvents.INDICATE_GATEWAY, None)
        return {}

    @cherrypy.expose
    @cherrypy.tools.cors()
    @cherrypy.tools.authenticated(pass_token=True)
    def ws_metrics(self, token, source=None, metric_type=None, interval=None):
        cherrypy.request.ws_handler.metadata = {'token': token,
                                                'client_id': uuid.uuid4().hex,
                                                'source': source,
                                                'metric_type': metric_type,
                                                'interval': None if interval is None else int(interval),
                                                'interface': self}

    @cherrypy.expose
    @cherrypy.tools.cors()
    @cherrypy.tools.authenticated(pass_token=True)
    def ws_events(self, token):
        cherrypy.request.ws_handler.metadata = {'token': token,
                                                'client_id': uuid.uuid4().hex,
                                                'interface': self}

    @cherrypy.expose
    @cherrypy.tools.cors()
    @cherrypy.tools.authenticated(pass_token=True)
    def ws_maintenance(self, token):
        cherrypy.request.ws_handler.metadata = {'token': token,
                                                'client_id': uuid.uuid4().hex,
                                                'interface': self}


@Injectable.named('web_service')
@Singleton
class WebService(object):
    """ The web service serves the gateway api over http. """

    name = 'web'

    @Inject
    def __init__(self, web_interface=INJECTED, configuration_controller=INJECTED, verbose=False):
        self._webinterface = web_interface
        self._config_controller = configuration_controller
        self._https_server = None
        self._http_server = None
        self._running = False
        if not verbose:
            logging.getLogger("cherrypy").propagate = False

    def run(self):
        """ Run the web service: start cherrypy. """
        try:
            logger.info('Starting webserver...')
            OMPlugin(cherrypy.engine).subscribe()
            cherrypy.tools.websocket = OMSocketTool()

            config = {'/terms': {'tools.staticdir.on': True,
                                 'tools.staticdir.dir': '/opt/openmotics/python/terms'},
                      '/static': {'tools.staticdir.on': True,
                                  'tools.staticdir.dir': '/opt/openmotics/static'},
                      '/ws_metrics': {'tools.websocket.on': True,
                                      'tools.websocket.handler_cls': MetricsSocket},
                      '/ws_events': {'tools.websocket.on': True,
                                     'tools.websocket.handler_cls': EventsSocket},
                      '/ws_maintenance': {'tools.websocket.on': True,
                                          'tools.websocket.handler_cls': MaintenanceSocket},
                      '/': {'tools.timestamp_filter.on': True,
                            'tools.cors.on': self._config_controller.get_setting('cors_enabled', False),
                            'tools.sessions.on': False}}

            cherrypy.tree.mount(root=self._webinterface,
                                config=config)

            cherrypy.config.update({'engine.autoreload.on': False})
            cherrypy.server.unsubscribe()

            self._https_server = cherrypy._cpserver.Server()
            self._https_server.socket_port = 443
            self._https_server._socket_host = '0.0.0.0'
            self._https_server.socket_timeout = 60
            System.setup_cherrypy_ssl(self._https_server,
                                      private_key_filename=constants.get_ssl_private_key_file(),
                                      certificate_filename=constants.get_ssl_certificate_file())
            self._https_server.subscribe()

            self._http_server = cherrypy._cpserver.Server()
            self._http_server.socket_port = 80
            self._http_server._socket_host = '127.0.0.1'
            self._http_server.socket_timeout = 60
            self._http_server.subscribe()

            cherrypy.engine.autoreload_on = False

            cherrypy.engine.start()
            self._https_server.httpserver.error_log = WebService._http_server_logger
            self._http_server.httpserver.error_log = WebService._http_server_logger
            self._running = True
            logger.info('Starting webserver... Done')
            cherrypy.engine.block()
            logger.info('Webserver stopped')
            self._running = False
        except Exception:
            logger.exception("Could not start webservice. Dying...")
            sys.exit(1)

    @staticmethod
    def _http_server_logger(msg='', level=20, traceback=False):
        """
        This workaround is to lower some CherryPy "TICK"-SSL errors' severity that are incorrectly
        logged in our version of CherryPy. It is already resolved in a newer version, but we
        still need to upgrade
        """
        # TODO upgrade cherrypy
        _ = level, traceback
        logger.debug(msg)

    def start(self):
        """ Start the web service in a new thread. """
        thread = threading.Thread(target=self.run)
        thread.setName("Web service thread")
        thread.daemon = True
        thread.start()
        counter = 20
        while self._running is False and counter > 0:
            time.sleep(0.5)
            counter -= 1

    def stop(self, timeout=1):
        """ Stop the web service. """
        logger.info('Stopping webserver...')
        cherrypy.engine.exit()  # Shutdown the cherrypy server: no new requests
        start = time.time()
        while self._running and time.time() - start < timeout:
            time.sleep(0.1)
        logger.info('Stopping webserver... Done')

    def update_tree(self, mounts):
        self._http_server.stop()
        self._https_server.stop()
        for mount in mounts:
            cherrypy.tree.mount(**mount)
        self._http_server.start()
        self._https_server.start()
        self._https_server.httpserver.error_log = WebService._http_server_logger
        self._http_server.httpserver.error_log = WebService._http_server_logger<|MERGE_RESOLUTION|>--- conflicted
+++ resolved
@@ -2070,13 +2070,8 @@
         :returns: 'version': String (a.b.c).
         :rtype: dict
         """
-<<<<<<< HEAD
-        return {'version': self._gateway_api.get_master_version(),
-                'gateway': '2.14.0'}
-=======
         return {'version': self._gateway_api.get_main_version(),
                 'gateway': '2.14.1'}
->>>>>>> 15273639
 
     @openmotics_api(auth=True, plugin_exposed=False)
     def update(self, version, md5, update_data):
