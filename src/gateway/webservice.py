""" Includes the WebService class """
import logging
LOGGER = logging.getLogger("openmotics")

import threading
import random
import ConfigParser
import subprocess
import os
from types import MethodType
import traceback
import inspect
import time
import requests

from gateway.scheduling import SchedulingController

try:
    import json
except ImportError:
    import simplejson as json

class FloatWrapper(float):
    """ Wrapper for float value that limits the number of digits when printed. """
     
    def __repr__(self):
        return '%.2f' % self

def limit_floats(struct):
    """ Usage: json.dumps(limit_floats(struct)). This limits the number of digits in the json
    string.
    """
    if isinstance(struct, (list, tuple)):
        return map(limit_floats, struct)
    elif isinstance(struct, dict):
        return dict((key, limit_floats(value)) for key, value in struct.items())
    elif isinstance(struct, float):
        return FloatWrapper(struct)
    else:
        return struct

def boolean(object):
    """ Convert object (bool, int, float, str) to bool (True of False). """
    if type(object) == bool:
        return object
    elif type(object) == int:
        return object != 0
    elif type(object) == float:
        return object != 0.0
    elif type(object) == str:
        return object.lower() == 'true'

import cherrypy
from cherrypy.lib.static import serve_file

import constants
from master.master_communicator import InMaintenanceModeException

class GatewayApiWrapper:
    """ Wraps the GatewayApi, catches the InMaintenanceModeException and converts
    the exception in a HttpError(503).
    """
    
    def __init__(self, gateway_api):
        self.__gateway_api = gateway_api

    def __getattr__(self, name):
        if hasattr(self.__gateway_api, name):
            return lambda *args, **kwargs: \
                    self._wrap(getattr(self.__gateway_api, name), args, kwargs)
        else:
            raise AttributeError(name)

    def _wrap(self, func, args, kwargs):
        """ Wrap a function, convert the InMaintenanceModeException to a HttpError(503). """
        try:
            if type(func) == MethodType:
                result = func(*args, **kwargs) #pylint: disable-msg=W0142
            else:
                result = func(self.__gateway_api, *args, **kwargs) #pylint: disable-msg=W0142
            return result
        except InMaintenanceModeException:
            raise cherrypy.HTTPError(503, "In maintenance mode")


class WebInterface:
    """ This class defines the web interface served by cherrypy. """

    def __init__(self, user_controller, gateway_api, scheduling_filename, maintenance_service,
                 authorized_check):
        """ Constructor for the WebInterface.
        
        :param user_controller: used to create and authenticate users.
        :type user_controller: instance of :class`UserController`.
        :param gateway_api: used to communicate with the master.
        :type gateway_api: instance of :class`GatewayApi`.
        :param scheduling_filename: the filename of the scheduling controller database.
        :type scheduling_filename: string.
        :param maintenance_service: used when opening maintenance mode.
        :type maintenance_server: instance of :class`MaintenanceService`.
        :param authorized_check: check if the gateway is in authorized mode.
        :type authorized_check: function (called without arguments).
        """
        self.__user_controller = user_controller
        self.__gateway_api = GatewayApiWrapper(gateway_api)
        
        self.__scheduling_controller = SchedulingController(scheduling_filename,
                                                            self.__exec_scheduled_action)
        self.__scheduling_controller.start()
        
        self.__maintenance_service = maintenance_service
        self.__authorized_check = authorized_check

    def __check_token(self, token):
        """ Check if the token is valid, raises HTTPError(401) if invalid. """
        if cherrypy.request.remote.ip == '127.0.0.1':
            # Don't check tokens for localhost
            return
        if not self.__user_controller.check_token(token):
            raise cherrypy.HTTPError(401, "Unauthorized")

    def __error(self, msg):
        """ Returns a dict with 'success' = False and a 'msg' in json format. """
        return json.dumps({"success": False, "msg": msg})
    
    def __success(self, **kwargs):
        """ Returns a dict with 'success' = True and the keys and values in **kwargs. """
        return json.dumps(limit_floats(dict({"success" : True}.items() + kwargs.items())))

    @cherrypy.expose
    def index(self):
        """ Index page of the web service.
        
        :returns: msg (String)
        """
        return serve_file('/opt/openmotics/static/index.html', content_type='text/html')
    
    @cherrypy.expose
    def login(self, username, password):
        """ Login to the web service, returns a token if successful, 401 otherwise.
        
        :returns: token (String)
        """
        token = self.__user_controller.login(username, password)
        if token == None:
            raise cherrypy.HTTPError(401, "Unauthorized")
        else:
            return self.__success(token=token)

    @cherrypy.expose
    def create_user(self, username, password):
        """ Create a new user using a username and a password. """
        if self.__authorized_check():
            self.__user_controller.create_user(username, password, 'admin', True)
            return self.__success()
        else:
            raise cherrypy.HTTPError(401, "Unauthorized")

    @cherrypy.expose
    def open_maintenance(self, token):
        """ Open maintenance mode, return the port of the maintenance socket.
        
        :returns: dict with key 'port' (Integer between 6000 and 7000)
        """
        self.__check_token(token)
        
        port = random.randint(6000, 7000)
        self.__maintenance_service.start_in_thread(port)
        return self.__success(port=port)

    @cherrypy.expose
    def get_status(self, token):
        """ Get the status of the master.
        
        :returns: dict with keys 'time' (HH:MM), 'date' (DD:MM:YYYY), 'mode', 'version' (a.b.c) \
        and 'hw_version' (hardware version)
        """
        self.__check_token(token)
        return self.__success(**self.__gateway_api.get_status())

    @cherrypy.expose
    def get_outputs(self, token):
        """ Get the status of the master.
        
        :returns: dict with key 'outputs' (List of dictionaries with the following keys: output_nr,\
        name, floor_level, light, type, controller_out, timer, ctimer, max_power, status and dimmer.
        """
        self.__check_token(token)
        return self.__success(outputs=self.__gateway_api.get_outputs())
    
    @cherrypy.expose
    def set_output(self, token, output_nr, is_on, dimmer=None, timer=None):
        """ Set the status, dimmer and timer of an output. 
        
        :param output_nr: The id of the output to set
        :type output_nr: Integer [0, 240]
        :param is_on: Whether the output should be on
        :type is_on: Boolean
        :param dimmer: The dimmer value to set, None if unchanged
        :type dimmer: Integer [0, 100] or None
        :param timer: The timer value to set, None if unchanged
        :type timer: Integer in [150, 450, 900, 1500, 2220, 3120]
        :returns: dict with success field.
        """
        self.__check_token(token)
        return self.__wrap(lambda: self.__gateway_api.set_output(
                                        int(output_nr), is_on.lower() == "true",
                                        int(dimmer) if dimmer is not None else None,
                                        int(timer) if timer is not None else None))
    
    @cherrypy.expose
    def set_output_floor_level(self, token, output_nr, floor_level):
        """ Set the floor level of an output. 
        
        :param output_nr: The id of the output to set
        :type output_nr: Integer [0, 240]
        :param floor_level: The new floor level
        :type floor_level: Integer
        :returns: empty dict.
        """
        self.__check_token(token)
        return self.__wrap(lambda: self.__gateway_api.set_output_floor_level(
                                        int(output_nr), int(floor_level)))
    
    @cherrypy.expose
    def set_all_lights_off(self, token):
        """ Turn all lights off.
        
        :returns: empty dict.
        """
        self.__check_token(token)
        return self.__wrap(lambda: self.__gateway_api.set_all_lights_off())
    
    @cherrypy.expose
    def set_all_lights_floor_off(self, token, floor):
        """ Turn all lights on a given floor off.
        
        :returns: empty dict.
        """
        self.__check_token(token)
        return self.__wrap(lambda: self.__gateway_api.set_all_lights_floor_off(int(floor)))
    
    @cherrypy.expose
    def set_all_lights_floor_on(self, token, floor):
        """ Turn all lights on a given floor on.
        
        :returns: empty dict.
        """
        self.__check_token(token)
        return self.__wrap(lambda: self.__gateway_api.set_all_lights_floor_on(int(floor)))
    
    @cherrypy.expose
    def get_last_inputs(self, token):
        """ Get the 5 last pressed inputs during the last 5 minutes. 
        
        :returns: dict with 'inputs' key containing a list of tuples (input, output).
        """
        self.__check_token(token)
        return self.__success(inputs=self.__gateway_api.get_last_inputs())
    
    @cherrypy.expose
    def get_thermostats(self, token):
        """ Get the configuration of the thermostats.
        
        :returns: dict with global status information about the thermostats: 'thermostats_on', \
        'automatic' and 'setpoints' and a list ('thermostats') with status information for each \
        active thermostats, each element in the list is a dict with the following keys: \
        'thermostat', 'act', 'csetp', 'psetp0', 'psetp1', 'psetp2', 'psetp3', 'psetp4', 'psetp5', \
        'sensor_nr', 'output0_nr', 'output1_nr', 'output0', 'output1', 'outside', 'mode', 'name', \
        'pid_p', 'pid_i', 'pid_d', 'pid_ithresh', 'threshold_temp', 'days', 'hours', 'minutes', \
        'mon_start_d1', 'mon_stop_d1', 'mon_start_d2', 'mon_stop_d2', 'tue_start_d1', \
        'tue_stop_d1', 'tue_start_d2', 'tue_stop_d2', 'wed_start_d1', 'wed_stop_d1', \
        'wed_start_d2', 'wed_stop_d2', 'thu_start_d1', 'thu_stop_d1', 'thu_start_d2', \
        'thu_stop_d2', 'fri_start_d1', 'fri_stop_d1', 'fri_start_d2', 'fri_stop_d2', \
        'sat_start_d1', 'sat_stop_d1', 'sat_start_d2', 'sat_stop_d2', 'sun_start_d1', \
        'sun_stop_d1', 'sun_start_d2', 'sun_stop_d2', 'mon_temp_d1', 'tue_temp_d1', \
        'wed_temp_d1', 'thu_temp_d1', 'fri_temp_d1', 'sat_temp_d1', 'sun_temp_d1', 'mon_temp_d2', \
        'tue_temp_d2', 'wed_temp_d2', 'thu_temp_d2', 'fri_temp_d2', 'sat_temp_d2', 'sun_temp_d2', \
        'mon_temp_n', 'tue_temp_n', 'wed_temp_n', 'thu_temp_n', 'fri_temp_n', 'sat_temp_n', \
        'sun_temp_n'.
        """
        self.__check_token(token)
        return self.__wrap(self.__gateway_api.get_thermostats)
    
    @cherrypy.expose
    def get_thermostats_short(self, token):
        """ Get the short configuration of the thermostats.
        
        :returns: dict with global status information about the thermostats: 'thermostats_on',
        'automatic' and 'setpoint' and a list ('thermostats') with status information for all
        thermostats, each element in the list is a dict with the following keys:
        'thermostat', 'act', 'csetp', 'output0', 'output1', 'outside', 'mode'.
        """
        self.__check_token(token)
        return self.__wrap(self.__gateway_api.get_thermostats_short)
    
    @cherrypy.expose
    def set_programmed_setpoint(self, token, thermostat, setpoint, temperature):
        """ Set a programmed setpoint of a thermostat.
        
        :param thermostat: The id of the thermostat to set
        :type thermostat: Integer [0, 24]
        :param setpoint: The number of programmed setpoint
        :type setpoint: Integer [0, 5]
        :param temperature: The temperature to set in degrees Celcius
        :type temperature: float
        :returns: dict with 'thermostat', 'config' and 'temp'
        """
        self.__check_token(token)
        return self.__wrap(lambda: self.__gateway_api.set_programmed_setpoint(
                                            int(thermostat), int(setpoint), float(temperature)))
    
    @cherrypy.expose
    def set_current_setpoint(self, token, thermostat, temperature):
        """ Set the current setpoint of a thermostat.
        
        :param thermostat: The id of the thermostat to set
        :type thermostat: Integer [0, 24]
        :param temperature: The temperature to set in degrees Celcius
        :type temperature: float
        :return: dict with 'thermostat', 'config' and 'temp'
        """
        self.__check_token(token)
        return self.__wrap(lambda: self.__gateway_api.set_current_setpoint(
                                            int(thermostat), float(temperature)))
    
    @cherrypy.expose
    def set_thermostat_automatic_configuration(self, token, thermostat, day_of_week,
                temperature_night, start_time_day1, stop_time_day1, temperature_day1,
                start_time_day2, stop_time_day2, temperature_day2):
        """ Set the configuration for automatic mode for a certain thermostat for a given day of 
        the week. This contains the night and 2 day temperatures and the start and stop times for
        the 2 day periods.
        
        :param thermostat: The id of the thermostat to set
        :type thermostat: Integer [0, 24]
        :param day_of_week: The day of the week
        :type day_of_week: Integer [1, 7]
        :param temperature_night: The low temperature (in degrees Celcius)
        :type temperature_night: float
        :param start_time_day1: The start time of the first high period.
        :type start_time_day1: String HH:MM format
        :param stop_time_day1: The stop time of the first high period.
        :type stop_time_day1: String HH:MM format
        :param temperature_day1: The temperature for the first high interval (in degrees Celcius)
        :type temperature_day1: float
        :param start_time_day2: The start time of the second high period.
        :type start_time_day2: String HH:MM format
        :param stop_time_day2: The stop time of the second high period.
        :type stop_time_day2: String HH:MM format
        :param temperature_day2: The temperature for the second high interval (in degrees Celcius)
        :type temperature_day2: float
        :return: empty dict
        """
        self.__check_token(token)
        return self.__wrap(
            lambda: self.__gateway_api.set_thermostat_automatic_configuration(
                int(thermostat), int(day_of_week), float(temperature_night),
                start_time_day1, stop_time_day1, float(temperature_day1),
                start_time_day2, stop_time_day2, float(temperature_day2)))

    @cherrypy.expose
    def set_thermostat_automatic_configuration_batch(self, token, batch):
        """ Set a batch of automatic configurations. For more info see
        set_thermostat_automatic_configuration.
        
        :param batch: Json encoded array of dictionaries with keys 'thermostat', 'day_of_week', \
        'temperature_night', 'start_time_day1', 'stop_time_day1', 'temperature_day1', \
        'start_time_day2', 'stop_time_day2', 'temperature_day2'.
        :return: empty dict
        """
        self.__check_token(token)
        return self.__wrap(
            lambda: self.__gateway_api.set_thermostat_automatic_configuration_batch(json.loads(batch)))

    @cherrypy.expose
    def set_thermostat_mode(self, token, thermostat_on, automatic, setpoint):
        """ Set the mode of the thermostats. Thermostats can be on or off, automatic or manual
        and is set to one of the 6 setpoints.
        
        :param thermostat_on: Whether the thermostats are on
        :type thermostat_on: boolean
        :param automatic: Automatic mode (True) or Manual mode (False)
        :type automatic: boolean
        :param setpoint: The current setpoint
        :type setpoint: Integer [0, 5]
        
        :return: dict with 'resp'
        """
        self.__check_token(token)
        return self.__wrap(lambda: self.__gateway_api.set_thermostat_mode(
                       boolean(thermostat_on), boolean(automatic), int(setpoint)))
    
    @cherrypy.expose
    def set_thermostat_threshold(self, token, threshold):
        """ Set the outside temperature threshold of the thermostats.
        
        :param threshold: Temperature in degrees celcius
        :type threshold: integer
        
        :returns: dict with 'resp'
        """
        self.__check_token(token)
        return self.__wrap(lambda: self.__gateway_api.set_thermostat_threshold(float(threshold)))
    
    @cherrypy.expose
    def do_group_action(self, token, group_action_id):
        """ Execute a group action.
        
        :param group_action_id: The id of the group action
        :type group_action_id: Integer (0 - 159)
        :returns: empty dict.
        """
        self.__check_token(token)
        return self.__wrap(lambda: self.__gateway_api.do_group_action(int(group_action_id)))
    
    @cherrypy.expose
    def get_group_actions(self, token):
        """ Get the names of the available group actions.
        
        :returns: dict with 'group_actions' key, containing array with dict with 'id' and 'name'.
        """
        self.__check_token(token)
        return self.__success(group_actions=self.__gateway_api.get_group_actions())
    
    @cherrypy.expose
    def set_master_status_leds(self, token, status):
        """ Set the status of the leds on the master.
        
        :param status: whether the leds should be on (true) or off (false).
        :returns: empty dict.
        """
        self.__check_token(token)
        return self.__wrap(
                    lambda: self.__gateway_api.set_master_status_leds(status.lower() == "true"))
    
    @cherrypy.expose
    def get_master_backup(self, token):
        """ Get a backup of the eeprom of the master.
        
        :returns: String of bytes (size = 64kb). 
        """
        self.__check_token(token)
        cherrypy.response.headers['Content-Type'] = 'application/octet-stream'
        return self.__gateway_api.get_master_backup() 
    
    @cherrypy.expose
    def master_restore(self, token, data):
        """ Restore a backup of the eeprom of the master.
        
        :param data: The eeprom backup to restore.
        :type data: multipart/form-data encoded bytes (size = 64 kb).
        :returns: dict with 'output' key (contains an array with the addresses that were written). 
        """
        self.__check_token(token)
        data = data.file.read()
        return self.__wrap(lambda: self.__gateway_api.master_restore(data))
    
    @cherrypy.expose
    def get_power_modules(self, token):
        """ Get information on the power modules. The times format is a comma seperated list of 
        HH:MM formatted times times (index 0 = start Monday, index 1 = stop Monday,
        index 2 = start Tuesday, ...).
        
        :returns: List of dictionaries with the following keys: 'id', 'name', 'address', \
        'input0', 'input1', 'input2', 'input3', 'input4', 'input5', 'input6', 'input7', 'sensor0', \
        'sensor1', 'sensor2', 'sensor3', 'sensor4', 'sensor5', 'sensor6', 'sensor7', 'times0', \
        'times1', 'times2', 'times3', 'times4', 'times5', 'times6', 'times7'.
        """
        self.__check_token(token)
        return self.__success(modules=self.__gateway_api.get_power_modules())
    
    @cherrypy.expose
    def set_power_modules(self, token, modules):
        """ Set information for the power modules.
        
        :param modules: list of dicts with keys: 'id', 'name', 'input0', 'input1', \
        'input2', 'input3', 'input4', 'input5', 'input6', 'input7', 'sensor0', 'sensor1', \
        'sensor2', 'sensor3', 'sensor4', 'sensor5', 'sensor6', 'sensor7', 'times0', 'times1', \
        'times2', 'times3', 'times4', 'times5', 'times6', 'times7'.
        :returns: empty dict.
        """
        self.__check_token(token)
        return self.__wrap(lambda: self.__gateway_api.set_power_modules(json.loads(modules)))
    
    @cherrypy.expose
    def get_realtime_power(self, token):
        """ Get the realtime power measurements.
        
        :returns: dict with the module id as key and the follow array as value: \
        [voltage, frequency, current, power].
        """
        self.__check_token(token)
        return self.__wrap(self.__gateway_api.get_realtime_power)
    
    @cherrypy.expose
    def get_total_energy(self, token):
        """ Get the total energy (kWh) consumed by the power modules.
        
        :returns: dict with the module id as key and the following array as value: [day, night]. 
        """
        self.__check_token(token)
        return self.__wrap(self.__gateway_api.get_total_energy)
    
    @cherrypy.expose
    def start_power_address_mode(self, token):
        """ Start the address mode on the power modules.
        
        :returns: empty dict.
        """
        self.__check_token(token)
        return self.__wrap(self.__gateway_api.start_power_address_mode)
    
    @cherrypy.expose
    def stop_power_address_mode(self, token):
        """ Stop the address mode on the power modules.
        
        :returns: empty dict.
        """
        self.__check_token(token)
        return self.__wrap(self.__gateway_api.stop_power_address_mode)
    
    @cherrypy.expose
    def in_power_address_mode(self, token):
        """ Check if the power modules are in address mode
        
        :returns: dict with key 'address_mode' and value True or False.
        """
        self.__check_token(token)
        return self.__wrap(self.__gateway_api.in_power_address_mode)
    
    @cherrypy.expose
    def get_power_peak_times(self, token):
        """ Get the start and stop times of the peak time of the day.
        
        :returns: dict with key 'times' and value array containing 7 tuples (start time, stop time)
        for Monday-Sunday.
        """
        self.__check_token(token)
        return self.__wrap(self.__gateway_api.get_power_peak_times)
    
    @cherrypy.expose
    def set_power_peak_times(self, token, times):
        """ Set the start and stop times of the peak time configuration.
        
        :type times: string
        :param times: comma seperated string containing: hour of start of peak time on Monday, \
        hour of end of peak time on Monday, hour of start of peak time on Tuesday, ... 
        :returns: empty dict
        """
        self.__check_token(token)
        
        parts = times.split(",")
        times_parsed = [ ( int(parts[0]),  int(parts[1]) ), ( int(parts[2]),  int(parts[3]) ),
                         ( int(parts[4]),  int(parts[5]) ), ( int(parts[6]),  int(parts[7]) ),
                         ( int(parts[8]),  int(parts[9]) ), ( int(parts[10]), int(parts[11]) ),
                         ( int(parts[12]), int(parts[13]) ) ]
        
        return self.__wrap(lambda: self.__gateway_api.set_power_peak_times(times_parsed)) 
    
    @cherrypy.expose
    def set_power_voltage(self, token, module_id, voltage):
        """ Set the voltage for a given module.
        
        :param module_id: The id of the power module.
        :type module_id: int
        :param voltage: The voltage to set for the power module.
        :type voltage: float
        :returns: empty dict
        """
        self.__check_token(token)
        return self.__wrap(lambda: self.__gateway_api.set_power_voltage(int(module_id), float(voltage)))
    
    @cherrypy.expose
    def get_pulse_counters(self, token):
        """ Get the id, name, linked input and count value of the pulse counters.
        
        :returns: dict with key 'counters' (value is array with dicts containing 'id', 'name', \
        'input' and 'count'.) 
        """
        self.__check_token(token)
        return self.__success(counters=self.__gateway_api.get_pulse_counters())
    
    @cherrypy.expose
    def get_pulse_counter_values(self, token):
        """ Get the pulse counter values.
        
        :returns: dict with key 'counters' (value is array with the 8 pulse counter values).
        """
        self.__check_token(token)
        return self.__success(counters=self.__gateway_api.get_pulse_counter_values())
    
    @cherrypy.expose
    def get_version(self, token):
        """ Get the version of the openmotics software.
        
        :returns: dict with 'version' key.
        """
        self.__check_token(token)
        config = ConfigParser.ConfigParser()
        config.read(constants.get_config_file())
        return self.__success(version=str(config.get('OpenMotics', 'version')))
    
    @cherrypy.expose
    def update(self, token, version, md5, update_data):
        """ Perform an update.
        
        :param version: the new version number.
        :type version: string
        :param md5: the md5 sum of update_data.
        :type md5: string
        :param update_data: a tgz file containing the update script (update.sh) and data.
        :type update_data: multipart/form-data encoded byte string.
        :returns: dict with 'msg'.
        """
        
        self.__check_token(token)
        update_data = update_data.file.read()

        if not os.path.exists(constants.get_update_dir()):
            os.mkdir(constants.get_update_dir())
        
        update_file = open(constants.get_update_file(), "wb")
        update_file.write(update_data)
        update_file.close()

        output_file = open(constants.get_update_output_file(), "w")
        output_file.write('\n')
        output_file.close()
        
        subprocess.Popen(constants.get_update_cmd(version, md5), close_fds=True)
        
        return self.__success(msg='Started update')
    
    @cherrypy.expose
    def get_update_output(self, token):
        """ Get the output of the last update.
        
        :returns: dict with 'output'.
        """
        self.__check_token(token)
        
        output_file = open(constants.get_update_output_file(), "r")
        output = output_file.read()
        output_file.close()
        
        return self.__success(output=output)
    
    @cherrypy.expose
    def set_timezone(self, token, timezone):
        """ Set the timezone for the gateway.
        
        :type timezone: string
        :param timezone: in format 'Continent/City'.
        :returns: dict with 'msg' key.
        """
        self.__check_token(token)
        
        timezone_file_path = "/usr/share/zoneinfo/" + timezone
        if os.path.isfile(timezone_file_path):
            if os.path.exists(constants.get_timezone_file()):
                os.remove(constants.get_timezone_file())
            
            os.symlink(timezone_file_path, constants.get_timezone_file())
            
            self.__gateway_api.sync_master_time()
            return self.__success(msg='Timezone set successfully')
        else:
            return self.__error("Could not find timezone '" + timezone + "'")
    
    @cherrypy.expose
    def get_timezone(self, token):
        """ Get the timezone for the gateway.
        
        :returns: dict with 'timezone' key containing the timezone in 'Continent/City' format.
        """
        self.__check_token(token)
        
        path = os.path.realpath(constants.get_timezone_file())
        if path.startswith("/usr/share/zoneinfo/"):
            return self.__success(timezone=path[20:])
        else:
            return self.__error("Could not determine timezone.")
    
    @cherrypy.expose
    def do_url_action(self, token, url, method='GET', headers=None, data=None, auth=None, timeout=10):
        """ Execute an url action.
        
        :param url: The url to fetch.
        :param method: (optional) The http method (defaults to GET).
        :param headers: (optional) The http headers to send (format: json encoded dict)
        :param data: (optional) Bytes to send in the body of the request.
        :param auth: (optional) Json encoded tuple (username, password).
        :param timeout: (optional) Timeout in seconds for the http request (default = 10 sec).
        :returns: dict with 'headers' and 'data' keys.
        """
        self.__check_token(token)
        
        try:
            headers = json.loads(headers) if headers != None else None
            auth = json.loads(auth) if auth != None else None
            
            r = requests.request(method, url, headers=headers, data=data, auth=auth, timeout=timeout)
            
            if r.status_code == requests.codes.ok:
                return self.__success(headers=r.headers._store, data=r.text)  
            else:
                return self.__error("Got bad resonse code: %d" % r.status_code)
        except Exception as e:
            return self.__error("Got exception '%s'" % str(e))
    
    @cherrypy.expose
    def schedule_action(self, token, timestamp, action):
        """ Schedule an action at a given point in the future. An action can be any function of the
        OpenMotics webservice. The action is JSON encoded dict with keys: 'type', 'action', 'params'
        and 'description'. At the moment 'type' can only be 'basic'. 'action' contains the name of
        the function on the webservice. 'params' is a dict maps the names of the parameters given to
        the function to their desired values. 'description' can be used to identify the scheduled
        action.
         
        :param timestamp: UNIX timestamp.
        :type timestamp: integer.
        :param action: JSON encoded dict.
        :type action: string.
        """
        self.__check_token(token)
        timestamp = int(timestamp)
        action = json.loads(action)
        
        if not ('type' in action and action['type'] == 'basic' and 'action' in action):
            self.__error("action does not contain the required keys 'type' and 'action'")
        else:
            func_name = action['action']
            if func_name in WebInterface.__dict__:
                func = WebInterface.__dict__[func_name]
                if 'exposed' in func.__dict__ and func.exposed == True:
                    params = action.get('params', {})
                    
                    args = inspect.getargspec(func).args
                    args = [ arg for arg in args if arg != "token" and arg != "self" ]
                    
                    if len(args) != len(params):
                        return self.__error("The number of params (%d) does not match the number "
                                            "of arguments (%d) for function %s" %
                                            (len(params), len(args), func_name))
                    
                    bad_args = [ arg for arg in args if arg not in params ]
                    if len(bad_args) > 0:
                        return self.__error("The following param are missing for function %s: %s" %
                                            (func_name, str(bad_args)))
                    else:
                        description = action.get('description', '')
                        action = json.dumps({ 'type' : 'basic', 'action': func_name,
                                              'params': params })
                        
                        self.__scheduling_controller.schedule_action(timestamp, description, action)
                        
                        return self.__success()
                    
            return self.__error("Could not find function WebInterface.%s" % func_name)
                    
    @cherrypy.expose
    def list_scheduled_actions(self, token):
        """ Get a list of all scheduled actions.
        :returns: dict with key 'actions' containing a list of dicts with keys: 'timestamp',
        'from_now', 'id', 'description' and 'action'. 'timestamp' is the UNIX timestamp when the 
        action will be executed. 'from_now' is the number of seconds until the action will be
        scheduled. 'id' is a unique integer for the scheduled action. 'description' contains a
        user set description for the action. 'action' contains the function and params that will be 
        used to execute the scheduled action. 
        """
        self.__check_token(token)
        now = time.time()
        actions = self.__scheduling_controller.list_scheduled_actions()
        for action in actions:
            action['from_now'] = action['timestamp'] - now
        
        return self.__success(actions=actions)
    
    @cherrypy.expose
    def remove_scheduled_action(self, token, id):
        """ Remove a scheduled action when the id of the action is given.
        :param id: the id of the scheduled action to remove.
        :returns: { 'success' : True }
        """
        self.__check_token(token)
        self.__scheduling_controller.remove_scheduled_action(id)
        return self.__success() 
    
    def __exec_scheduled_action(self, action):
        """ Callback for the SchedulingController executing a scheduled actions.
        :param action: JSON encoded action.
        """
        action = json.loads(action)
        func_name = action['action']
        kwargs = action['params']
        kwargs['self'] = self
        kwargs['token'] = None
        
        if func_name in WebInterface.__dict__:
            try:
                WebInterface.__dict__[func_name](**kwargs)
            except:
                LOGGER.exception("Exception while executing scheduled action")
        else:
            LOGGER.error("Could not find function WebInterface.%s" % func_name)
        
    def __wrap(self, func):
        """ Wrap a gateway_api function and catches a possible ValueError. 
        
        :returns: {'success': False, 'msg': ...} on ValueError, otherwise {'success': True, ...}
        """
        try:
            ret = func()
        except ValueError:
            return self.__error(traceback.format_exc())
        except:
            traceback.print_exc()
            raise
        else:
            return self.__success(**ret)


class WebService:
    """ The web service serves the gateway api over http. """
    
    name = 'web'

    def __init__(self, user_controller, gateway_api, scheduling_filename, maintenance_service,
                 authorized_check):
        self.__user_controller = user_controller
        self.__gateway_api = gateway_api
        self.__scheduling_filename = scheduling_filename 
        self.__maintenance_service = maintenance_service
        self.__authorized_check = authorized_check

    def run(self):
        """ Run the web service: start cherrypy. """
        cherrypy.tree.mount(WebInterface(self.__user_controller, self.__gateway_api,
<<<<<<< HEAD
                                         self.__scheduling_filename, self.__maintenance_service,
                                         self.__authorized_check))
=======
                                         self.__maintenance_service, self.__authorized_check),
                            config={'/static' : {'tools.staticdir.on' : True,
                                                 'tools.staticdir.dir' : '/opt/openmotics/static'}})
>>>>>>> e14ed15b
        
        cherrypy.server.unsubscribe()

        https_server = cherrypy._cpserver.Server()
        https_server.socket_port = 443
        https_server._socket_host = '0.0.0.0'
        https_server.socket_timeout = 60
        https_server.ssl_module = 'pyopenssl'
        https_server.ssl_certificate = constants.get_ssl_certificate_file()
        https_server.ssl_private_key = constants.get_ssl_private_key_file()
        https_server.subscribe()

        http_server = cherrypy._cpserver.Server()
        http_server.socket_port = 80
        http_server._socket_host = '127.0.0.1'
        http_server.socket_timeout = 60
        http_server.subscribe()

        cherrypy.engine.autoreload_on = False
        
        cherrypy.engine.start()
        cherrypy.engine.block()
        
    def start(self):
        """ Start the web service in a new thread. """
        thread = threading.Thread(target=self.run)
        thread.setName("Web service thread")
        thread.start()
            
    def stop(self):
        """ Stop the web service. """
        cherrypy.engine.exit()<|MERGE_RESOLUTION|>--- conflicted
+++ resolved
@@ -837,14 +837,10 @@
     def run(self):
         """ Run the web service: start cherrypy. """
         cherrypy.tree.mount(WebInterface(self.__user_controller, self.__gateway_api,
-<<<<<<< HEAD
                                          self.__scheduling_filename, self.__maintenance_service,
-                                         self.__authorized_check))
-=======
-                                         self.__maintenance_service, self.__authorized_check),
+                                         self.__authorized_check),
                             config={'/static' : {'tools.staticdir.on' : True,
                                                  'tools.staticdir.dir' : '/opt/openmotics/static'}})
->>>>>>> e14ed15b
         
         cherrypy.server.unsubscribe()
 
